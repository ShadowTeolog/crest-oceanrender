%YAML 1.1
%TAG !u! tag:unity3d.com,2011:
--- !u!29 &1
OcclusionCullingSettings:
  m_ObjectHideFlags: 0
  serializedVersion: 2
  m_OcclusionBakeSettings:
    smallestOccluder: 5
    smallestHole: 0.25
    backfaceThreshold: 100
  m_SceneGUID: 00000000000000000000000000000000
  m_OcclusionCullingData: {fileID: 0}
--- !u!104 &2
RenderSettings:
  m_ObjectHideFlags: 0
  serializedVersion: 9
  m_Fog: 1
  m_FogColor: {r: 0.83137256, g: 0.92941177, b: 0.93333334, a: 1}
  m_FogMode: 3
  m_FogDensity: 0.0001
  m_LinearFogStart: 1000
  m_LinearFogEnd: 10000
  m_AmbientSkyColor: {r: 0.2, g: 0.2, b: 0.2, a: 1}
  m_AmbientEquatorColor: {r: 0.2, g: 0.2, b: 0.2, a: 1}
  m_AmbientGroundColor: {r: 0.2, g: 0.2, b: 0.2, a: 1}
  m_AmbientIntensity: 1
  m_AmbientMode: 0
  m_SubtractiveShadowColor: {r: 0.42, g: 0.478, b: 0.627, a: 1}
  m_SkyboxMaterial: {fileID: 2100000, guid: e5365841cb1f8bc42a6fdbf574f0c32f, type: 2}
  m_HaloStrength: 0.5
  m_FlareStrength: 1
  m_FlareFadeSpeed: 3
  m_HaloTexture: {fileID: 0}
  m_SpotCookie: {fileID: 10001, guid: 0000000000000000e000000000000000, type: 0}
  m_DefaultReflectionMode: 0
  m_DefaultReflectionResolution: 128
  m_ReflectionBounces: 1
  m_ReflectionIntensity: 1
  m_CustomReflection: {fileID: 0}
  m_Sun: {fileID: 1589415980}
  m_IndirectSpecularColor: {r: 0.3395115, g: 0.47596473, b: 0.73418516, a: 1}
  m_UseRadianceAmbientProbe: 0
--- !u!157 &4
LightmapSettings:
  m_ObjectHideFlags: 0
  serializedVersion: 11
  m_GIWorkflowMode: 1
  m_GISettings:
    serializedVersion: 2
    m_BounceScale: 1
    m_IndirectOutputScale: 1
    m_AlbedoBoost: 1
    m_EnvironmentLightingMode: 0
    m_EnableBakedLightmaps: 1
    m_EnableRealtimeLightmaps: 0
  m_LightmapEditorSettings:
    serializedVersion: 12
    m_Resolution: 1
    m_BakeResolution: 50
    m_AtlasSize: 1024
    m_AO: 0
    m_AOMaxDistance: 1
    m_CompAOExponent: 0
    m_CompAOExponentDirect: 0
    m_ExtractAmbientOcclusion: 0
    m_Padding: 2
    m_LightmapParameters: {fileID: 0}
    m_LightmapsBakeMode: 1
    m_TextureCompression: 0
    m_FinalGather: 0
    m_FinalGatherFiltering: 1
    m_FinalGatherRayCount: 1024
    m_ReflectionCompression: 2
    m_MixedBakeMode: 1
    m_BakeBackend: 0
    m_PVRSampling: 1
    m_PVRDirectSampleCount: 32
    m_PVRSampleCount: 500
    m_PVRBounces: 2
    m_PVREnvironmentSampleCount: 500
    m_PVREnvironmentReferencePointCount: 2048
    m_PVRFilteringMode: 2
    m_PVRDenoiserTypeDirect: 0
    m_PVRDenoiserTypeIndirect: 0
    m_PVRDenoiserTypeAO: 0
    m_PVRFilterTypeDirect: 0
    m_PVRFilterTypeIndirect: 0
    m_PVRFilterTypeAO: 0
    m_PVREnvironmentMIS: 0
    m_PVRCulling: 1
    m_PVRFilteringGaussRadiusDirect: 1
    m_PVRFilteringGaussRadiusIndirect: 5
    m_PVRFilteringGaussRadiusAO: 2
    m_PVRFilteringAtrousPositionSigmaDirect: 0.5
    m_PVRFilteringAtrousPositionSigmaIndirect: 2
    m_PVRFilteringAtrousPositionSigmaAO: 1
    m_ShowResolutionOverlay: 1
    m_ExportTrainingData: 0
  m_LightingDataAsset: {fileID: 112000002, guid: 751b775c953a4fa438e980c230a6d4ff,
    type: 2}
  m_UseShadowmask: 0
--- !u!196 &5
NavMeshSettings:
  serializedVersion: 2
  m_ObjectHideFlags: 0
  m_BuildSettings:
    serializedVersion: 2
    agentTypeID: 0
    agentRadius: 0.5
    agentHeight: 2
    agentSlope: 45
    agentClimb: 0.4
    ledgeDropHeight: 0
    maxJumpAcrossDistance: 0
    minRegionArea: 2
    manualCellSize: 0
    cellSize: 0.16666666
    manualTileSize: 0
    tileSize: 256
    accuratePlacement: 0
    debug:
      m_Flags: 0
  m_NavMeshData: {fileID: 0}
--- !u!1 &200599366
GameObject:
  m_ObjectHideFlags: 0
  m_CorrespondingSourceObject: {fileID: 0}
  m_PrefabInstance: {fileID: 0}
  m_PrefabAsset: {fileID: 0}
  serializedVersion: 6
  m_Component:
  - component: {fileID: 200599367}
  - component: {fileID: 200599368}
  m_Layer: 0
  m_Name: Ocean
  m_TagString: Untagged
  m_Icon: {fileID: 0}
  m_NavMeshLayer: 0
  m_StaticEditorFlags: 0
  m_IsActive: 1
--- !u!4 &200599367
Transform:
  m_ObjectHideFlags: 0
  m_CorrespondingSourceObject: {fileID: 0}
  m_PrefabInstance: {fileID: 0}
  m_PrefabAsset: {fileID: 0}
  m_GameObject: {fileID: 200599366}
  m_LocalRotation: {x: -0, y: -0, z: -0, w: 1}
  m_LocalPosition: {x: 0, y: 0, z: 0}
  m_LocalScale: {x: 1, y: 1, z: 1}
  m_Children: []
  m_Father: {fileID: 0}
  m_RootOrder: 1
  m_LocalEulerAnglesHint: {x: 0, y: 0, z: 0}
--- !u!114 &200599368
MonoBehaviour:
  m_ObjectHideFlags: 0
  m_CorrespondingSourceObject: {fileID: 0}
  m_PrefabInstance: {fileID: 0}
  m_PrefabAsset: {fileID: 0}
  m_GameObject: {fileID: 200599366}
  m_Enabled: 1
  m_EditorHideFlags: 0
  m_Script: {fileID: 11500000, guid: dde37eff0f7685f41902f400d1de0c6c, type: 3}
  m_Name: 
  m_EditorClassIdentifier: 
  _viewpoint: {fileID: 0}
  _timeProvider: {fileID: 0}
  _material: {fileID: 2100000, guid: 9def92ac79181fe41b238e91663f0fad, type: 2}
  _layerName: Water
  _windDirectionAngle: 0
  _gravityMultiplier: 1
  _minTexelsPerWave: 3
  _minScale: 8
  _maxScale: 256
  _lodDataResolution: 256
  _geometryDownSampleFactor: 2
  _lodCount: 7
  _simSettingsAnimatedWaves: {fileID: 0}
  _createSeaFloorDepthData: 1
  _createFoamSim: 1
  _simSettingsFoam: {fileID: 11400000, guid: 8e1de4c30452ccf499882fefe206c5cd, type: 2}
  _createDynamicWaveSim: 1
  _simSettingsDynamicWaves: {fileID: 11400000, guid: 2191178a667ebae4594740b717a322f6,
    type: 2}
  _createFlowSim: 0
  _simSettingsFlow: {fileID: 0}
  _createShadowData: 0
  _primaryLight: {fileID: 0}
  _simSettingsShadow: {fileID: 0}
  _uniformTiles: 0
  _disableSkirt: 0
  _followViewpoint: 1
  _lods: []
  _lodDataAnimWaves: {fileID: 0}
  _lodDataSeaDepths: {fileID: 0}
  _lodDataDynWaves: {fileID: 0}
  _lodDataFlow: {fileID: 0}
  _lodDataFoam: {fileID: 0}
  _lodDataShadow: {fileID: 0}
--- !u!4 &220162146 stripped
Transform:
  m_CorrespondingSourceObject: {fileID: 4341219009766782, guid: 71ede3c2ab0b7cb43b7dad6ae3b6190b,
    type: 3}
  m_PrefabInstance: {fileID: 1228733826}
  m_PrefabAsset: {fileID: 0}
--- !u!1 &227134465
GameObject:
  m_ObjectHideFlags: 0
  m_CorrespondingSourceObject: {fileID: 0}
  m_PrefabInstance: {fileID: 0}
  m_PrefabAsset: {fileID: 0}
  serializedVersion: 6
  m_Component:
  - component: {fileID: 227134470}
  - component: {fileID: 227134469}
  - component: {fileID: 227134466}
  - component: {fileID: 227134473}
  - component: {fileID: 227134467}
  - component: {fileID: 227134468}
  - component: {fileID: 227134471}
  m_Layer: 0
  m_Name: Main Camera
  m_TagString: MainCamera
  m_Icon: {fileID: 0}
  m_NavMeshLayer: 0
  m_StaticEditorFlags: 0
  m_IsActive: 1
--- !u!81 &227134466
AudioListener:
  m_ObjectHideFlags: 0
  m_CorrespondingSourceObject: {fileID: 0}
  m_PrefabInstance: {fileID: 0}
  m_PrefabAsset: {fileID: 0}
  m_GameObject: {fileID: 227134465}
  m_Enabled: 1
--- !u!114 &227134467
MonoBehaviour:
  m_ObjectHideFlags: 0
  m_CorrespondingSourceObject: {fileID: 0}
  m_PrefabInstance: {fileID: 0}
  m_PrefabAsset: {fileID: 0}
  m_GameObject: {fileID: 227134465}
  m_Enabled: 1
  m_EditorHideFlags: 0
  m_Script: {fileID: 11500000, guid: 93632dc736a214a419a990743badcde2, type: 3}
  m_Name: 
  m_EditorClassIdentifier: 
  _lerpAlpha: 0.03
  _targetPos: {fileID: 1998311434}
  _targetLookatPos: {fileID: 220162146}
  _lookatOffset: 5
  _minHeightAboveWater: 1
--- !u!114 &227134468
MonoBehaviour:
  m_ObjectHideFlags: 0
  m_CorrespondingSourceObject: {fileID: 0}
  m_PrefabInstance: {fileID: 0}
  m_PrefabAsset: {fileID: 0}
  m_GameObject: {fileID: 227134465}
  m_Enabled: 1
  m_EditorHideFlags: 0
  m_Script: {fileID: 11500000, guid: 0f63235a3a133804593f4348e83f77ff, type: 3}
  m_Name: 
  m_EditorClassIdentifier: 
  _showSimTargets: 0
  _guiVisible: 1
--- !u!20 &227134469
Camera:
  m_ObjectHideFlags: 0
  m_CorrespondingSourceObject: {fileID: 0}
  m_PrefabInstance: {fileID: 0}
  m_PrefabAsset: {fileID: 0}
  m_GameObject: {fileID: 227134465}
  m_Enabled: 1
  serializedVersion: 2
  m_ClearFlags: 1
  m_BackGroundColor: {r: 0.22794116, g: 0.22794116, b: 0.22794116, a: 1}
  m_projectionMatrixMode: 1
  m_GateFitMode: 2
  m_FOVAxisMode: 0
  m_SensorSize: {x: 36, y: 24}
  m_LensShift: {x: 0, y: 0}
  m_GateFitMode: 2
  m_FocalLength: 50
  m_NormalizedViewPortRect:
    serializedVersion: 2
    x: 0
    y: 0
    width: 1
    height: 1
  near clip plane: 1
  far clip plane: 100000
  field of view: 60
  orthographic: 0
  orthographic size: 5
  m_Depth: -1
  m_CullingMask:
    serializedVersion: 2
    m_Bits: 4278190335
  m_RenderingPath: -1
  m_TargetTexture: {fileID: 0}
  m_TargetDisplay: 0
  m_TargetEye: 3
  m_HDR: 0
  m_AllowMSAA: 0
  m_AllowDynamicResolution: 0
  m_ForceIntoRT: 1
  m_OcclusionCulling: 0
  m_StereoConvergence: 10
  m_StereoSeparation: 0.022
--- !u!4 &227134470
Transform:
  m_ObjectHideFlags: 0
  m_CorrespondingSourceObject: {fileID: 0}
  m_PrefabInstance: {fileID: 0}
  m_PrefabAsset: {fileID: 0}
  m_GameObject: {fileID: 227134465}
  m_LocalRotation: {x: 0, y: 0.7071068, z: 0, w: 0.70710677}
  m_LocalPosition: {x: -29.3, y: 10, z: 19.8}
  m_LocalScale: {x: 1, y: 1, z: 1}
  m_Children: []
  m_Father: {fileID: 0}
  m_RootOrder: 0
  m_LocalEulerAnglesHint: {x: 0, y: 90.00001, z: 0}
--- !u!114 &227134471
MonoBehaviour:
  m_ObjectHideFlags: 0
  m_CorrespondingSourceObject: {fileID: 0}
  m_PrefabInstance: {fileID: 0}
  m_PrefabAsset: {fileID: 0}
  m_GameObject: {fileID: 227134465}
  m_Enabled: 0
  m_EditorHideFlags: 0
  m_Script: {fileID: 11500000, guid: 59a818eaf96544c4994335870fdfe141, type: 3}
  m_Name: 
  m_EditorClassIdentifier: 
  linSpeed: 5
  rotSpeed: 70
  simForwardInput: 0
  _requireLMBToMove: 0
  _fixedDt: 0.016666668
--- !u!114 &227134473
MonoBehaviour:
  m_ObjectHideFlags: 0
  m_CorrespondingSourceObject: {fileID: 0}
  m_PrefabInstance: {fileID: 0}
  m_PrefabAsset: {fileID: 0}
  m_GameObject: {fileID: 227134465}
  m_Enabled: 1
  m_EditorHideFlags: 0
  m_Script: {fileID: 11500000, guid: 7346d05b96ea5b245be811bb97ef812e, type: 3}
  m_Name: 
  m_EditorClassIdentifier: 
  _gui: 1
<<<<<<< HEAD
=======
--- !u!114 &227134474
MonoBehaviour:
  m_ObjectHideFlags: 0
  m_CorrespondingSourceObject: {fileID: 0}
  m_PrefabInstance: {fileID: 0}
  m_PrefabAsset: {fileID: 0}
  m_GameObject: {fileID: 227134465}
  m_Enabled: 1
  m_EditorHideFlags: 0
  m_Script: {fileID: 11500000, guid: 948f4100a11a5c24981795d21301da5c, type: 3}
  m_Name: 
  m_EditorClassIdentifier: 
  volumeTrigger: {fileID: 227134470}
  volumeLayer:
    serializedVersion: 2
    m_Bits: 0
  stopNaNPropagation: 1
  antialiasingMode: 2
  temporalAntialiasing:
    jitterSpread: 0.75
    sharpness: 0.25
    stationaryBlending: 0.95
    motionBlending: 0.85
  subpixelMorphologicalAntialiasing:
    quality: 2
  fastApproximateAntialiasing:
    fastMode: 0
    keepAlpha: 0
  fog:
    enabled: 1
    excludeSkybox: 1
  debugLayer:
    lightMeter:
      width: 512
      height: 256
      showCurves: 1
    histogram:
      width: 512
      height: 256
      channel: 3
    waveform:
      exposure: 0.12
      height: 256
    vectorscope:
      size: 256
      exposure: 0.12
    overlaySettings:
      linearDepth: 0
      motionColorIntensity: 4
      motionGridSize: 64
      colorBlindnessType: 0
      colorBlindnessStrength: 1
  m_Resources: {fileID: 11400000, guid: d82512f9c8e5d4a4d938b575d47f88d4, type: 2}
  m_ShowToolkit: 0
  m_ShowCustomSorter: 0
  breakBeforeColorGrading: 0
  m_BeforeTransparentBundles: []
  m_BeforeStackBundles: []
  m_AfterStackBundles: []
>>>>>>> b7dbd1c2
--- !u!1 &723498130
GameObject:
  m_ObjectHideFlags: 0
  m_CorrespondingSourceObject: {fileID: 0}
  m_PrefabInstance: {fileID: 0}
  m_PrefabAsset: {fileID: 0}
  serializedVersion: 6
  m_Component:
  - component: {fileID: 723498131}
  - component: {fileID: 723498134}
  - component: {fileID: 723498132}
  - component: {fileID: 723498133}
  m_Layer: 0
  m_Name: wp0
  m_TagString: Untagged
  m_Icon: {fileID: 0}
  m_NavMeshLayer: 0
  m_StaticEditorFlags: 4294967295
  m_IsActive: 1
--- !u!4 &723498131
Transform:
  m_ObjectHideFlags: 0
  m_CorrespondingSourceObject: {fileID: 0}
  m_PrefabInstance: {fileID: 0}
  m_PrefabAsset: {fileID: 0}
  m_GameObject: {fileID: 723498130}
  m_LocalRotation: {x: 0.7071068, y: 0, z: 0, w: 0.7071068}
  m_LocalPosition: {x: 39.7, y: 0, z: 6.5}
  m_LocalScale: {x: 36, y: 36, z: 36}
  m_Children: []
  m_Father: {fileID: 1989479267}
  m_RootOrder: 0
  m_LocalEulerAnglesHint: {x: 90, y: 0, z: 0}
--- !u!23 &723498132
MeshRenderer:
  m_ObjectHideFlags: 0
  m_CorrespondingSourceObject: {fileID: 0}
  m_PrefabInstance: {fileID: 0}
  m_PrefabAsset: {fileID: 0}
  m_GameObject: {fileID: 723498130}
  m_Enabled: 1
  m_CastShadows: 1
  m_ReceiveShadows: 1
  m_DynamicOccludee: 1
  m_MotionVectors: 1
  m_LightProbeUsage: 1
  m_ReflectionProbeUsage: 1
  m_RenderingLayerMask: 4294967295
  m_RendererPriority: 0
  m_Materials:
  - {fileID: 2100000, guid: fe035aa88b517a040a7544e2e217c46b, type: 2}
  m_StaticBatchInfo:
    firstSubMesh: 0
    subMeshCount: 0
  m_StaticBatchRoot: {fileID: 0}
  m_ProbeAnchor: {fileID: 0}
  m_LightProbeVolumeOverride: {fileID: 0}
  m_ScaleInLightmap: 1
  m_PreserveUVs: 1
  m_IgnoreNormalsForChartDetection: 0
  m_ImportantGI: 0
  m_StitchLightmapSeams: 0
  m_SelectedEditorRenderState: 3
  m_MinimumChartSize: 4
  m_AutoUVMaxDistance: 0.5
  m_AutoUVMaxAngle: 89
  m_LightmapParameters: {fileID: 0}
  m_SortingLayerID: 0
  m_SortingLayer: 0
  m_SortingOrder: 0
--- !u!114 &723498133
MonoBehaviour:
  m_ObjectHideFlags: 0
  m_CorrespondingSourceObject: {fileID: 0}
  m_PrefabInstance: {fileID: 0}
  m_PrefabAsset: {fileID: 0}
  m_GameObject: {fileID: 723498130}
  m_Enabled: 1
  m_EditorHideFlags: 0
  m_Script: {fileID: 11500000, guid: 26cbe8d1fc0a69249bc135d85739ad39, type: 3}
  m_Name: 
  m_EditorClassIdentifier: 
  _disableRenderer: 1
  _octaveWavelength: 11
  _maxDisplacementVertical: 5.5
  _maxDisplacementHorizontal: 0
  _reportRendererBoundsToOceanSystem: 0
--- !u!33 &723498134
MeshFilter:
  m_ObjectHideFlags: 0
  m_CorrespondingSourceObject: {fileID: 0}
  m_PrefabInstance: {fileID: 0}
  m_PrefabAsset: {fileID: 0}
  m_GameObject: {fileID: 723498130}
  m_Mesh: {fileID: 10210, guid: 0000000000000000e000000000000000, type: 0}
--- !u!1001 &746243495
PrefabInstance:
  m_ObjectHideFlags: 0
  serializedVersion: 2
  m_Modification:
    m_TransformParent: {fileID: 1499281654}
    m_Modifications:
    - target: {fileID: 4872491186423460, guid: a9de35a642561b7479e8ab40bb529e8c, type: 3}
      propertyPath: m_LocalPosition.x
      value: 49.3
      objectReference: {fileID: 0}
    - target: {fileID: 4872491186423460, guid: a9de35a642561b7479e8ab40bb529e8c, type: 3}
      propertyPath: m_LocalPosition.y
      value: 0
      objectReference: {fileID: 0}
    - target: {fileID: 4872491186423460, guid: a9de35a642561b7479e8ab40bb529e8c, type: 3}
      propertyPath: m_LocalPosition.z
      value: -21.3
      objectReference: {fileID: 0}
    - target: {fileID: 4872491186423460, guid: a9de35a642561b7479e8ab40bb529e8c, type: 3}
      propertyPath: m_LocalRotation.x
      value: -0
      objectReference: {fileID: 0}
    - target: {fileID: 4872491186423460, guid: a9de35a642561b7479e8ab40bb529e8c, type: 3}
      propertyPath: m_LocalRotation.y
      value: -0
      objectReference: {fileID: 0}
    - target: {fileID: 4872491186423460, guid: a9de35a642561b7479e8ab40bb529e8c, type: 3}
      propertyPath: m_LocalRotation.z
      value: -0
      objectReference: {fileID: 0}
    - target: {fileID: 4872491186423460, guid: a9de35a642561b7479e8ab40bb529e8c, type: 3}
      propertyPath: m_LocalRotation.w
      value: 1
      objectReference: {fileID: 0}
    - target: {fileID: 4872491186423460, guid: a9de35a642561b7479e8ab40bb529e8c, type: 3}
      propertyPath: m_RootOrder
      value: 3
      objectReference: {fileID: 0}
    m_RemovedComponents: []
  m_SourcePrefab: {fileID: 100100000, guid: a9de35a642561b7479e8ab40bb529e8c, type: 3}
--- !u!1 &995304122
GameObject:
  m_ObjectHideFlags: 0
  m_CorrespondingSourceObject: {fileID: 0}
  m_PrefabInstance: {fileID: 0}
  m_PrefabAsset: {fileID: 0}
  serializedVersion: 6
  m_Component:
  - component: {fileID: 995304123}
  m_Layer: 0
  m_Name: OceanInputs
  m_TagString: Untagged
  m_Icon: {fileID: 0}
  m_NavMeshLayer: 0
  m_StaticEditorFlags: 0
  m_IsActive: 1
--- !u!4 &995304123
Transform:
  m_ObjectHideFlags: 0
  m_CorrespondingSourceObject: {fileID: 0}
  m_PrefabInstance: {fileID: 0}
  m_PrefabAsset: {fileID: 0}
  m_GameObject: {fileID: 995304122}
  m_LocalRotation: {x: 0, y: 0, z: 0, w: 1}
  m_LocalPosition: {x: 0, y: -10, z: 0}
  m_LocalScale: {x: 1, y: 1, z: 1}
  m_Children:
  - {fileID: 1866213578}
  - {fileID: 1989479267}
  - {fileID: 1680820179}
  m_Father: {fileID: 0}
  m_RootOrder: 2
  m_LocalEulerAnglesHint: {x: 0, y: 0, z: 0}
--- !u!1001 &1228733826
PrefabInstance:
  m_ObjectHideFlags: 0
  serializedVersion: 2
  m_Modification:
    m_TransformParent: {fileID: 1499281654}
    m_Modifications:
    - target: {fileID: 4341219009766782, guid: 71ede3c2ab0b7cb43b7dad6ae3b6190b, type: 3}
      propertyPath: m_LocalPosition.x
      value: -14.2
      objectReference: {fileID: 0}
    - target: {fileID: 4341219009766782, guid: 71ede3c2ab0b7cb43b7dad6ae3b6190b, type: 3}
      propertyPath: m_LocalPosition.y
      value: 5
      objectReference: {fileID: 0}
    - target: {fileID: 4341219009766782, guid: 71ede3c2ab0b7cb43b7dad6ae3b6190b, type: 3}
      propertyPath: m_LocalPosition.z
      value: 14.13
      objectReference: {fileID: 0}
    - target: {fileID: 4341219009766782, guid: 71ede3c2ab0b7cb43b7dad6ae3b6190b, type: 3}
      propertyPath: m_LocalRotation.x
      value: -0
      objectReference: {fileID: 0}
    - target: {fileID: 4341219009766782, guid: 71ede3c2ab0b7cb43b7dad6ae3b6190b, type: 3}
      propertyPath: m_LocalRotation.y
      value: 0.8934106
      objectReference: {fileID: 0}
    - target: {fileID: 4341219009766782, guid: 71ede3c2ab0b7cb43b7dad6ae3b6190b, type: 3}
      propertyPath: m_LocalRotation.z
      value: -0
      objectReference: {fileID: 0}
    - target: {fileID: 4341219009766782, guid: 71ede3c2ab0b7cb43b7dad6ae3b6190b, type: 3}
      propertyPath: m_LocalRotation.w
      value: 0.449241
      objectReference: {fileID: 0}
    - target: {fileID: 4341219009766782, guid: 71ede3c2ab0b7cb43b7dad6ae3b6190b, type: 3}
      propertyPath: m_RootOrder
      value: 2
      objectReference: {fileID: 0}
    m_RemovedComponents: []
  m_SourcePrefab: {fileID: 100100000, guid: 71ede3c2ab0b7cb43b7dad6ae3b6190b, type: 3}
--- !u!1001 &1374597314
PrefabInstance:
  m_ObjectHideFlags: 0
  serializedVersion: 2
  m_Modification:
    m_TransformParent: {fileID: 1499281654}
    m_Modifications:
    - target: {fileID: 1935509346245718, guid: 71ede3c2ab0b7cb43b7dad6ae3b6190b, type: 3}
      propertyPath: m_Name
      value: BoatAlignNormal (1)
      objectReference: {fileID: 0}
    - target: {fileID: 1935509346245718, guid: 71ede3c2ab0b7cb43b7dad6ae3b6190b, type: 3}
      propertyPath: m_IsActive
      value: 1
      objectReference: {fileID: 0}
    - target: {fileID: 4341219009766782, guid: 71ede3c2ab0b7cb43b7dad6ae3b6190b, type: 3}
      propertyPath: m_LocalPosition.x
      value: -6.2
      objectReference: {fileID: 0}
    - target: {fileID: 4341219009766782, guid: 71ede3c2ab0b7cb43b7dad6ae3b6190b, type: 3}
      propertyPath: m_LocalPosition.y
      value: 5
      objectReference: {fileID: 0}
    - target: {fileID: 4341219009766782, guid: 71ede3c2ab0b7cb43b7dad6ae3b6190b, type: 3}
      propertyPath: m_LocalPosition.z
      value: 24.9
      objectReference: {fileID: 0}
    - target: {fileID: 4341219009766782, guid: 71ede3c2ab0b7cb43b7dad6ae3b6190b, type: 3}
      propertyPath: m_LocalRotation.x
      value: -0
      objectReference: {fileID: 0}
    - target: {fileID: 4341219009766782, guid: 71ede3c2ab0b7cb43b7dad6ae3b6190b, type: 3}
      propertyPath: m_LocalRotation.y
      value: 0.8934106
      objectReference: {fileID: 0}
    - target: {fileID: 4341219009766782, guid: 71ede3c2ab0b7cb43b7dad6ae3b6190b, type: 3}
      propertyPath: m_LocalRotation.z
      value: -0
      objectReference: {fileID: 0}
    - target: {fileID: 4341219009766782, guid: 71ede3c2ab0b7cb43b7dad6ae3b6190b, type: 3}
      propertyPath: m_LocalRotation.w
      value: 0.449241
      objectReference: {fileID: 0}
    - target: {fileID: 4341219009766782, guid: 71ede3c2ab0b7cb43b7dad6ae3b6190b, type: 3}
      propertyPath: m_RootOrder
<<<<<<< HEAD
      value: 6
=======
      value: 1
>>>>>>> b7dbd1c2
      objectReference: {fileID: 0}
    - target: {fileID: 114101010989703450, guid: 71ede3c2ab0b7cb43b7dad6ae3b6190b,
        type: 3}
      propertyPath: _playerControlled
      value: 0
      objectReference: {fileID: 0}
    - target: {fileID: 114101010989703450, guid: 71ede3c2ab0b7cb43b7dad6ae3b6190b,
        type: 3}
      propertyPath: _throttleBias
      value: 1
      objectReference: {fileID: 0}
    - target: {fileID: 114101010989703450, guid: 71ede3c2ab0b7cb43b7dad6ae3b6190b,
        type: 3}
      propertyPath: _steerBias
      value: 0.8
      objectReference: {fileID: 0}
    - target: {fileID: 114123981558006810, guid: 71ede3c2ab0b7cb43b7dad6ae3b6190b,
        type: 3}
      propertyPath: _weightUpDownMul
      value: 0.3
      objectReference: {fileID: 0}
    m_RemovedComponents:
    - {fileID: 0}
  m_SourcePrefab: {fileID: 100100000, guid: 71ede3c2ab0b7cb43b7dad6ae3b6190b, type: 3}
<<<<<<< HEAD
=======
--- !u!1 &1499281653
GameObject:
  m_ObjectHideFlags: 0
  m_CorrespondingSourceObject: {fileID: 0}
  m_PrefabInstance: {fileID: 0}
  m_PrefabAsset: {fileID: 0}
  serializedVersion: 6
  m_Component:
  - component: {fileID: 1499281654}
  m_Layer: 0
  m_Name: Objects
  m_TagString: Untagged
  m_Icon: {fileID: 0}
  m_NavMeshLayer: 0
  m_StaticEditorFlags: 0
  m_IsActive: 1
--- !u!4 &1499281654
Transform:
  m_ObjectHideFlags: 0
  m_CorrespondingSourceObject: {fileID: 0}
  m_PrefabInstance: {fileID: 0}
  m_PrefabAsset: {fileID: 0}
  m_GameObject: {fileID: 1499281653}
  m_LocalRotation: {x: 0, y: 0, z: 0, w: 1}
  m_LocalPosition: {x: 0, y: 0, z: 0}
  m_LocalScale: {x: 1, y: 1, z: 1}
  m_Children:
  - {fileID: 2143407619}
  - {fileID: 1698079350}
  - {fileID: 220162146}
  - {fileID: 1502592371}
  m_Father: {fileID: 0}
  m_RootOrder: 4
  m_LocalEulerAnglesHint: {x: 0, y: 0, z: 0}
--- !u!4 &1502592371 stripped
Transform:
  m_CorrespondingSourceObject: {fileID: 4872491186423460, guid: a9de35a642561b7479e8ab40bb529e8c,
    type: 3}
  m_PrefabInstance: {fileID: 746243495}
  m_PrefabAsset: {fileID: 0}
>>>>>>> b7dbd1c2
--- !u!1 &1566317004
GameObject:
  m_ObjectHideFlags: 0
  m_CorrespondingSourceObject: {fileID: 0}
  m_PrefabInstance: {fileID: 0}
  m_PrefabAsset: {fileID: 0}
  serializedVersion: 6
  m_Component:
  - component: {fileID: 1566317005}
  m_Layer: 0
  m_Name: Environment
  m_TagString: Untagged
  m_Icon: {fileID: 0}
  m_NavMeshLayer: 0
  m_StaticEditorFlags: 0
  m_IsActive: 1
--- !u!4 &1566317005
Transform:
  m_ObjectHideFlags: 0
  m_CorrespondingSourceObject: {fileID: 0}
  m_PrefabInstance: {fileID: 0}
  m_PrefabAsset: {fileID: 0}
  m_GameObject: {fileID: 1566317004}
  m_LocalRotation: {x: 0, y: 0, z: 0, w: 1}
  m_LocalPosition: {x: 0, y: 0, z: 0}
  m_LocalScale: {x: 1, y: 1, z: 1}
  m_Children:
  - {fileID: 1589415981}
  m_Father: {fileID: 0}
  m_RootOrder: 3
  m_LocalEulerAnglesHint: {x: 0, y: 0, z: 0}
--- !u!1 &1589415979
GameObject:
  m_ObjectHideFlags: 0
  m_CorrespondingSourceObject: {fileID: 0}
  m_PrefabInstance: {fileID: 0}
  m_PrefabAsset: {fileID: 0}
  serializedVersion: 6
  m_Component:
  - component: {fileID: 1589415981}
  - component: {fileID: 1589415980}
  m_Layer: 0
  m_Name: Directional light
  m_TagString: Untagged
  m_Icon: {fileID: 0}
  m_NavMeshLayer: 0
  m_StaticEditorFlags: 0
  m_IsActive: 1
--- !u!108 &1589415980
Light:
  m_ObjectHideFlags: 0
  m_CorrespondingSourceObject: {fileID: 0}
  m_PrefabInstance: {fileID: 0}
  m_PrefabAsset: {fileID: 0}
  m_GameObject: {fileID: 1589415979}
  m_Enabled: 1
  serializedVersion: 9
  m_Type: 1
  m_Color: {r: 1, g: 1, b: 1, a: 1}
  m_Intensity: 1
  m_Range: 10
  m_SpotAngle: 30
  m_InnerSpotAngle: 21.80208
  m_CookieSize: 10
  m_Shadows:
    m_Type: 0
    m_Resolution: -1
    m_CustomResolution: -1
    m_Strength: 1
    m_Bias: 0.05
    m_NormalBias: 0.4
    m_NearPlane: 0.2
    m_CullingMatrixOverride:
      e00: 1
      e01: 0
      e02: 0
      e03: 0
      e10: 0
      e11: 1
      e12: 0
      e13: 0
      e20: 0
      e21: 0
      e22: 1
      e23: 0
      e30: 0
      e31: 0
      e32: 0
      e33: 1
    m_UseCullingMatrixOverride: 0
  m_Cookie: {fileID: 0}
  m_DrawHalo: 0
  m_Flare: {fileID: 0}
  m_RenderMode: 0
  m_CullingMask:
    serializedVersion: 2
    m_Bits: 4294967295
  m_RenderingLayerMask: 1
  m_Lightmapping: 1
  m_LightShadowCasterMode: 0
  m_AreaSize: {x: 1, y: 1}
  m_BounceIntensity: 1
  m_ColorTemperature: 6570
  m_UseColorTemperature: 0
  m_BoundingSphereOverride: {x: 0, y: 0, z: 0, w: 0}
  m_UseBoundingSphereOverride: 0
  m_ShadowRadius: 0
  m_ShadowAngle: 0
--- !u!4 &1589415981
Transform:
  m_ObjectHideFlags: 0
  m_CorrespondingSourceObject: {fileID: 0}
  m_PrefabInstance: {fileID: 0}
  m_PrefabAsset: {fileID: 0}
  m_GameObject: {fileID: 1589415979}
  m_LocalRotation: {x: 0.06621175, y: -0.5787793, z: 0.047228385, w: 0.8114186}
  m_LocalPosition: {x: 56, y: -6.3, z: 91.3}
  m_LocalScale: {x: 1, y: 1, z: 1}
  m_Children: []
  m_Father: {fileID: 1566317005}
  m_RootOrder: 0
  m_LocalEulerAnglesHint: {x: 9.33, y: -71, z: 0}
--- !u!1 &1680820175
GameObject:
  m_ObjectHideFlags: 0
  m_CorrespondingSourceObject: {fileID: 0}
  m_PrefabInstance: {fileID: 0}
  m_PrefabAsset: {fileID: 0}
  serializedVersion: 6
  m_Component:
  - component: {fileID: 1680820179}
  - component: {fileID: 1680820178}
  - component: {fileID: 1680820177}
  - component: {fileID: 1680820176}
  - component: {fileID: 1680820180}
  m_Layer: 0
  m_Name: RippleTest
  m_TagString: Untagged
  m_Icon: {fileID: 0}
  m_NavMeshLayer: 0
  m_StaticEditorFlags: 0
  m_IsActive: 1
--- !u!114 &1680820176
MonoBehaviour:
  m_ObjectHideFlags: 0
  m_CorrespondingSourceObject: {fileID: 0}
  m_PrefabInstance: {fileID: 0}
  m_PrefabAsset: {fileID: 0}
  m_GameObject: {fileID: 1680820175}
  m_Enabled: 1
  m_EditorHideFlags: 0
  m_Script: {fileID: 11500000, guid: 09287a67a2abc7943a2310ed30507b52, type: 3}
  m_Name: 
  m_EditorClassIdentifier: 
  _animate: 1
  _warmUp: 1
  _onTime: 0.3
  _period: 6
--- !u!23 &1680820177
MeshRenderer:
  m_ObjectHideFlags: 0
  m_CorrespondingSourceObject: {fileID: 0}
  m_PrefabInstance: {fileID: 0}
  m_PrefabAsset: {fileID: 0}
  m_GameObject: {fileID: 1680820175}
  m_Enabled: 1
  m_CastShadows: 1
  m_ReceiveShadows: 1
  m_DynamicOccludee: 1
  m_MotionVectors: 1
  m_LightProbeUsage: 1
  m_ReflectionProbeUsage: 1
  m_RenderingLayerMask: 4294967295
  m_RendererPriority: 0
  m_Materials:
  - {fileID: 2100000, guid: 6ab0fd16cc1e4194fb3b8489cffa3afc, type: 2}
  m_StaticBatchInfo:
    firstSubMesh: 0
    subMeshCount: 0
  m_StaticBatchRoot: {fileID: 0}
  m_ProbeAnchor: {fileID: 0}
  m_LightProbeVolumeOverride: {fileID: 0}
  m_ScaleInLightmap: 1
  m_PreserveUVs: 0
  m_IgnoreNormalsForChartDetection: 0
  m_ImportantGI: 0
  m_StitchLightmapSeams: 0
  m_SelectedEditorRenderState: 3
  m_MinimumChartSize: 4
  m_AutoUVMaxDistance: 0.5
  m_AutoUVMaxAngle: 89
  m_LightmapParameters: {fileID: 0}
  m_SortingLayerID: 0
  m_SortingLayer: 0
  m_SortingOrder: 0
--- !u!33 &1680820178
MeshFilter:
  m_ObjectHideFlags: 0
  m_CorrespondingSourceObject: {fileID: 0}
  m_PrefabInstance: {fileID: 0}
  m_PrefabAsset: {fileID: 0}
  m_GameObject: {fileID: 1680820175}
  m_Mesh: {fileID: 10210, guid: 0000000000000000e000000000000000, type: 0}
--- !u!4 &1680820179
Transform:
  m_ObjectHideFlags: 0
  m_CorrespondingSourceObject: {fileID: 0}
  m_PrefabInstance: {fileID: 0}
  m_PrefabAsset: {fileID: 0}
  m_GameObject: {fileID: 1680820175}
  m_LocalRotation: {x: 0.7071068, y: -0, z: -0, w: 0.7071068}
  m_LocalPosition: {x: -7.38, y: 10, z: 12}
  m_LocalScale: {x: 1, y: 1, z: 1}
  m_Children: []
  m_Father: {fileID: 995304123}
  m_RootOrder: 2
  m_LocalEulerAnglesHint: {x: 90, y: 0, z: 0}
--- !u!114 &1680820180
MonoBehaviour:
  m_ObjectHideFlags: 0
  m_CorrespondingSourceObject: {fileID: 0}
  m_PrefabInstance: {fileID: 0}
  m_PrefabAsset: {fileID: 0}
  m_GameObject: {fileID: 1680820175}
  m_Enabled: 1
  m_EditorHideFlags: 0
  m_Script: {fileID: 11500000, guid: 942c4eeba14a7db4882e57488905e8eb, type: 3}
  m_Name: 
  m_EditorClassIdentifier: 
  _disableRenderer: 1
--- !u!4 &1698079350 stripped
Transform:
  m_CorrespondingSourceObject: {fileID: 4341219009766782, guid: 71ede3c2ab0b7cb43b7dad6ae3b6190b,
    type: 3}
  m_PrefabInstance: {fileID: 1374597314}
  m_PrefabAsset: {fileID: 0}
--- !u!1 &1866213577
GameObject:
  m_ObjectHideFlags: 0
  m_CorrespondingSourceObject: {fileID: 0}
  m_PrefabInstance: {fileID: 0}
  m_PrefabAsset: {fileID: 0}
  serializedVersion: 6
  m_Component:
  - component: {fileID: 1866213578}
  - component: {fileID: 1866213581}
  m_Layer: 0
  m_Name: OceanWavesBatched
  m_TagString: Untagged
  m_Icon: {fileID: 0}
  m_NavMeshLayer: 0
  m_StaticEditorFlags: 0
  m_IsActive: 1
--- !u!4 &1866213578
Transform:
  m_ObjectHideFlags: 0
  m_CorrespondingSourceObject: {fileID: 0}
  m_PrefabInstance: {fileID: 0}
  m_PrefabAsset: {fileID: 0}
  m_GameObject: {fileID: 1866213577}
  m_LocalRotation: {x: 0, y: 0, z: 0, w: 1}
  m_LocalPosition: {x: 0, y: 10, z: -0.000011444092}
  m_LocalScale: {x: 1, y: 1, z: 1}
  m_Children: []
  m_Father: {fileID: 995304123}
  m_RootOrder: 0
  m_LocalEulerAnglesHint: {x: 0, y: 0, z: 0}
--- !u!114 &1866213581
MonoBehaviour:
  m_ObjectHideFlags: 0
  m_CorrespondingSourceObject: {fileID: 0}
  m_PrefabInstance: {fileID: 0}
  m_PrefabAsset: {fileID: 0}
  m_GameObject: {fileID: 1866213577}
  m_Enabled: 1
  m_EditorHideFlags: 0
  m_Script: {fileID: 11500000, guid: 7581c8217e105de4b83ca0ce4f8fa8c2, type: 3}
  m_Name: 
  m_EditorClassIdentifier: 
  _rasterMesh: {fileID: 10210, guid: 0000000000000000e000000000000000, type: 0}
  _spectrum: {fileID: 11400000, guid: b066d8398541b1844a63a9c12919e528, type: 2}
  _componentsPerOctave: 5
  _weight: 0.303
  _randomSeed: 0
  _directTowardsPoint: 0
  _pointPositionXZ: {x: 0, y: 0}
  _pointRadii: {x: 100, y: 200}
--- !u!1 &1989479266
GameObject:
  m_ObjectHideFlags: 0
  m_CorrespondingSourceObject: {fileID: 0}
  m_PrefabInstance: {fileID: 0}
  m_PrefabAsset: {fileID: 0}
  serializedVersion: 6
  m_Component:
  - component: {fileID: 1989479267}
  m_Layer: 0
  m_Name: WaveParticles
  m_TagString: Untagged
  m_Icon: {fileID: 0}
  m_NavMeshLayer: 0
  m_StaticEditorFlags: 4294967295
  m_IsActive: 1
--- !u!4 &1989479267
Transform:
  m_ObjectHideFlags: 0
  m_CorrespondingSourceObject: {fileID: 0}
  m_PrefabInstance: {fileID: 0}
  m_PrefabAsset: {fileID: 0}
  m_GameObject: {fileID: 1989479266}
  m_LocalRotation: {x: 0, y: 0, z: 0, w: 1}
  m_LocalPosition: {x: 0, y: 0, z: 0}
  m_LocalScale: {x: 1, y: 1, z: 1}
  m_Children:
  - {fileID: 723498131}
  m_Father: {fileID: 995304123}
  m_RootOrder: 1
  m_LocalEulerAnglesHint: {x: 0, y: 0, z: 0}
--- !u!4 &1998311434 stripped
Transform:
  m_CorrespondingSourceObject: {fileID: 4274299234749796, guid: 71ede3c2ab0b7cb43b7dad6ae3b6190b,
    type: 3}
  m_PrefabInstance: {fileID: 1228733826}
<<<<<<< HEAD
  m_PrefabAsset: {fileID: 0}
=======
  m_PrefabAsset: {fileID: 0}
--- !u!1 &2143407613
GameObject:
  m_ObjectHideFlags: 0
  m_CorrespondingSourceObject: {fileID: 0}
  m_PrefabInstance: {fileID: 0}
  m_PrefabAsset: {fileID: 0}
  serializedVersion: 6
  m_Component:
  - component: {fileID: 2143407619}
  - component: {fileID: 2143407618}
  - component: {fileID: 2143407617}
  - component: {fileID: 2143407616}
  - component: {fileID: 2143407615}
  - component: {fileID: 2143407614}
  m_Layer: 0
  m_Name: FloatingObject
  m_TagString: Untagged
  m_Icon: {fileID: 0}
  m_NavMeshLayer: 0
  m_StaticEditorFlags: 0
  m_IsActive: 1
--- !u!114 &2143407614
MonoBehaviour:
  m_ObjectHideFlags: 0
  m_CorrespondingSourceObject: {fileID: 0}
  m_PrefabInstance: {fileID: 0}
  m_PrefabAsset: {fileID: 0}
  m_GameObject: {fileID: 2143407613}
  m_Enabled: 1
  m_EditorHideFlags: 0
  m_Script: {fileID: 11500000, guid: 131fd8c19a56d5a4ba96807822de1f0d, type: 3}
  m_Name: 
  m_EditorClassIdentifier: 
  _raiseObject: 1
  _buoyancyCoeff: 3
  _boyancyTorque: 8
  _objectWidth: 3
  _forceHeightOffset: 0
  _dragInWaterUp: 3
  _dragInWaterRight: 2
  _dragInWaterForward: 1
  _dragInWaterRotational: 0.2
  _debugDraw: 0
  _debugValidateCollision: 0
--- !u!54 &2143407615
Rigidbody:
  m_ObjectHideFlags: 0
  m_CorrespondingSourceObject: {fileID: 0}
  m_PrefabInstance: {fileID: 0}
  m_PrefabAsset: {fileID: 0}
  m_GameObject: {fileID: 2143407613}
  serializedVersion: 2
  m_Mass: 1
  m_Drag: 0
  m_AngularDrag: 0.05
  m_UseGravity: 1
  m_IsKinematic: 0
  m_Interpolate: 0
  m_Constraints: 0
  m_CollisionDetection: 0
--- !u!135 &2143407616
SphereCollider:
  m_ObjectHideFlags: 0
  m_CorrespondingSourceObject: {fileID: 0}
  m_PrefabInstance: {fileID: 0}
  m_PrefabAsset: {fileID: 0}
  m_GameObject: {fileID: 2143407613}
  m_Material: {fileID: 0}
  m_IsTrigger: 0
  m_Enabled: 1
  serializedVersion: 2
  m_Radius: 0.5
  m_Center: {x: 0, y: 0, z: 0}
--- !u!23 &2143407617
MeshRenderer:
  m_ObjectHideFlags: 0
  m_CorrespondingSourceObject: {fileID: 0}
  m_PrefabInstance: {fileID: 0}
  m_PrefabAsset: {fileID: 0}
  m_GameObject: {fileID: 2143407613}
  m_Enabled: 1
  m_CastShadows: 1
  m_ReceiveShadows: 1
  m_DynamicOccludee: 1
  m_MotionVectors: 1
  m_LightProbeUsage: 1
  m_ReflectionProbeUsage: 1
  m_RenderingLayerMask: 1
  m_RendererPriority: 0
  m_Materials:
  - {fileID: 10303, guid: 0000000000000000f000000000000000, type: 0}
  m_StaticBatchInfo:
    firstSubMesh: 0
    subMeshCount: 0
  m_StaticBatchRoot: {fileID: 0}
  m_ProbeAnchor: {fileID: 0}
  m_LightProbeVolumeOverride: {fileID: 0}
  m_ScaleInLightmap: 1
  m_PreserveUVs: 0
  m_IgnoreNormalsForChartDetection: 0
  m_ImportantGI: 0
  m_StitchLightmapSeams: 0
  m_SelectedEditorRenderState: 3
  m_MinimumChartSize: 4
  m_AutoUVMaxDistance: 0.5
  m_AutoUVMaxAngle: 89
  m_LightmapParameters: {fileID: 0}
  m_SortingLayerID: 0
  m_SortingLayer: 0
  m_SortingOrder: 0
--- !u!33 &2143407618
MeshFilter:
  m_ObjectHideFlags: 0
  m_CorrespondingSourceObject: {fileID: 0}
  m_PrefabInstance: {fileID: 0}
  m_PrefabAsset: {fileID: 0}
  m_GameObject: {fileID: 2143407613}
  m_Mesh: {fileID: 10202, guid: 0000000000000000e000000000000000, type: 0}
--- !u!4 &2143407619
Transform:
  m_ObjectHideFlags: 0
  m_CorrespondingSourceObject: {fileID: 0}
  m_PrefabInstance: {fileID: 0}
  m_PrefabAsset: {fileID: 0}
  m_GameObject: {fileID: 2143407613}
  m_LocalRotation: {x: 0.29674196, y: -0.48152652, z: 0.10358026, w: 0.81813663}
  m_LocalPosition: {x: -3.4, y: 0, z: 4}
  m_LocalScale: {x: 2, y: 2, z: 2}
  m_Children: []
  m_Father: {fileID: 1499281654}
  m_RootOrder: 0
  m_LocalEulerAnglesHint: {x: 35.824, y: -63.629, z: -8.246}
>>>>>>> b7dbd1c2
<|MERGE_RESOLUTION|>--- conflicted
+++ resolved
@@ -162,8 +162,8 @@
   m_Enabled: 1
   m_EditorHideFlags: 0
   m_Script: {fileID: 11500000, guid: dde37eff0f7685f41902f400d1de0c6c, type: 3}
-  m_Name: 
-  m_EditorClassIdentifier: 
+  m_Name:
+  m_EditorClassIdentifier:
   _viewpoint: {fileID: 0}
   _timeProvider: {fileID: 0}
   _material: {fileID: 2100000, guid: 9def92ac79181fe41b238e91663f0fad, type: 2}
@@ -244,8 +244,8 @@
   m_Enabled: 1
   m_EditorHideFlags: 0
   m_Script: {fileID: 11500000, guid: 93632dc736a214a419a990743badcde2, type: 3}
-  m_Name: 
-  m_EditorClassIdentifier: 
+  m_Name:
+  m_EditorClassIdentifier:
   _lerpAlpha: 0.03
   _targetPos: {fileID: 1998311434}
   _targetLookatPos: {fileID: 220162146}
@@ -261,8 +261,8 @@
   m_Enabled: 1
   m_EditorHideFlags: 0
   m_Script: {fileID: 11500000, guid: 0f63235a3a133804593f4348e83f77ff, type: 3}
-  m_Name: 
-  m_EditorClassIdentifier: 
+  m_Name:
+  m_EditorClassIdentifier:
   _showSimTargets: 0
   _guiVisible: 1
 --- !u!20 &227134469
@@ -333,8 +333,8 @@
   m_Enabled: 0
   m_EditorHideFlags: 0
   m_Script: {fileID: 11500000, guid: 59a818eaf96544c4994335870fdfe141, type: 3}
-  m_Name: 
-  m_EditorClassIdentifier: 
+  m_Name:
+  m_EditorClassIdentifier:
   linSpeed: 5
   rotSpeed: 70
   simForwardInput: 0
@@ -350,11 +350,9 @@
   m_Enabled: 1
   m_EditorHideFlags: 0
   m_Script: {fileID: 11500000, guid: 7346d05b96ea5b245be811bb97ef812e, type: 3}
-  m_Name: 
-  m_EditorClassIdentifier: 
+  m_Name:
+  m_EditorClassIdentifier:
   _gui: 1
-<<<<<<< HEAD
-=======
 --- !u!114 &227134474
 MonoBehaviour:
   m_ObjectHideFlags: 0
@@ -365,8 +363,8 @@
   m_Enabled: 1
   m_EditorHideFlags: 0
   m_Script: {fileID: 11500000, guid: 948f4100a11a5c24981795d21301da5c, type: 3}
-  m_Name: 
-  m_EditorClassIdentifier: 
+  m_Name:
+  m_EditorClassIdentifier:
   volumeTrigger: {fileID: 227134470}
   volumeLayer:
     serializedVersion: 2
@@ -414,7 +412,6 @@
   m_BeforeTransparentBundles: []
   m_BeforeStackBundles: []
   m_AfterStackBundles: []
->>>>>>> b7dbd1c2
 --- !u!1 &723498130
 GameObject:
   m_ObjectHideFlags: 0
@@ -495,8 +492,8 @@
   m_Enabled: 1
   m_EditorHideFlags: 0
   m_Script: {fileID: 11500000, guid: 26cbe8d1fc0a69249bc135d85739ad39, type: 3}
-  m_Name: 
-  m_EditorClassIdentifier: 
+  m_Name:
+  m_EditorClassIdentifier:
   _disableRenderer: 1
   _octaveWavelength: 11
   _maxDisplacementVertical: 5.5
@@ -670,11 +667,7 @@
       objectReference: {fileID: 0}
     - target: {fileID: 4341219009766782, guid: 71ede3c2ab0b7cb43b7dad6ae3b6190b, type: 3}
       propertyPath: m_RootOrder
-<<<<<<< HEAD
-      value: 6
-=======
       value: 1
->>>>>>> b7dbd1c2
       objectReference: {fileID: 0}
     - target: {fileID: 114101010989703450, guid: 71ede3c2ab0b7cb43b7dad6ae3b6190b,
         type: 3}
@@ -699,8 +692,6 @@
     m_RemovedComponents:
     - {fileID: 0}
   m_SourcePrefab: {fileID: 100100000, guid: 71ede3c2ab0b7cb43b7dad6ae3b6190b, type: 3}
-<<<<<<< HEAD
-=======
 --- !u!1 &1499281653
 GameObject:
   m_ObjectHideFlags: 0
@@ -741,7 +732,6 @@
     type: 3}
   m_PrefabInstance: {fileID: 746243495}
   m_PrefabAsset: {fileID: 0}
->>>>>>> b7dbd1c2
 --- !u!1 &1566317004
 GameObject:
   m_ObjectHideFlags: 0
@@ -894,8 +884,8 @@
   m_Enabled: 1
   m_EditorHideFlags: 0
   m_Script: {fileID: 11500000, guid: 09287a67a2abc7943a2310ed30507b52, type: 3}
-  m_Name: 
-  m_EditorClassIdentifier: 
+  m_Name:
+  m_EditorClassIdentifier:
   _animate: 1
   _warmUp: 1
   _onTime: 0.3
@@ -969,8 +959,8 @@
   m_Enabled: 1
   m_EditorHideFlags: 0
   m_Script: {fileID: 11500000, guid: 942c4eeba14a7db4882e57488905e8eb, type: 3}
-  m_Name: 
-  m_EditorClassIdentifier: 
+  m_Name:
+  m_EditorClassIdentifier:
   _disableRenderer: 1
 --- !u!4 &1698079350 stripped
 Transform:
@@ -1019,8 +1009,8 @@
   m_Enabled: 1
   m_EditorHideFlags: 0
   m_Script: {fileID: 11500000, guid: 7581c8217e105de4b83ca0ce4f8fa8c2, type: 3}
-  m_Name: 
-  m_EditorClassIdentifier: 
+  m_Name:
+  m_EditorClassIdentifier:
   _rasterMesh: {fileID: 10210, guid: 0000000000000000e000000000000000, type: 0}
   _spectrum: {fileID: 11400000, guid: b066d8398541b1844a63a9c12919e528, type: 2}
   _componentsPerOctave: 5
@@ -1065,9 +1055,6 @@
   m_CorrespondingSourceObject: {fileID: 4274299234749796, guid: 71ede3c2ab0b7cb43b7dad6ae3b6190b,
     type: 3}
   m_PrefabInstance: {fileID: 1228733826}
-<<<<<<< HEAD
-  m_PrefabAsset: {fileID: 0}
-=======
   m_PrefabAsset: {fileID: 0}
 --- !u!1 &2143407613
 GameObject:
@@ -1100,8 +1087,8 @@
   m_Enabled: 1
   m_EditorHideFlags: 0
   m_Script: {fileID: 11500000, guid: 131fd8c19a56d5a4ba96807822de1f0d, type: 3}
-  m_Name: 
-  m_EditorClassIdentifier: 
+  m_Name:
+  m_EditorClassIdentifier:
   _raiseObject: 1
   _buoyancyCoeff: 3
   _boyancyTorque: 8
@@ -1200,5 +1187,4 @@
   m_Children: []
   m_Father: {fileID: 1499281654}
   m_RootOrder: 0
-  m_LocalEulerAnglesHint: {x: 35.824, y: -63.629, z: -8.246}
->>>>>>> b7dbd1c2
+  m_LocalEulerAnglesHint: {x: 35.824, y: -63.629, z: -8.246}