--- conflicted
+++ resolved
@@ -50,10 +50,7 @@
         public MaterialPropertyBlock materialPropertyBlock { get; private set; }
     }
 
-<<<<<<< HEAD
-=======
     [System.Serializable]
->>>>>>> 48dc8be6
     public class PropertyWrapperCompute : IPropertyWrapper
     {
         private CommandBuffer _commandBuffer = null;
