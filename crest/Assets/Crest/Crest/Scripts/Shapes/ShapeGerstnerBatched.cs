--- conflicted
+++ resolved
@@ -261,12 +261,9 @@
 
             float twopi = 2f * Mathf.PI;
             float one_over_2pi = 1f / twopi;
-<<<<<<< HEAD
-=======
             float minWavelengthThisBatch = OceanRenderer.Instance._lodTransform.MaxWavelength(lodIdx) / 2f;
             float maxWavelengthCurrentlyRendering = OceanRenderer.Instance._lodTransform.MaxWavelength(OceanRenderer.Instance.CurrentLodCount - 1);
             float viewerAltitudeLevelAlpha = OceanRenderer.Instance.ViewerAltitudeLevelAlpha;
->>>>>>> de8169cb
 
             // register any nonzero components
             for (int i = 0; i < numComponents; i++)
@@ -346,7 +343,6 @@
             }
 
             // apply the data to the shape property
-<<<<<<< HEAD
             for (int i = 0; i < 2; i++)
             {
                 var mat = batch.GetMaterial(i);
@@ -361,37 +357,18 @@
 
                 int numVecs = (numInBatch + 3) / 4;
                 mat.SetInt(sp_NumWaveVecs, numVecs);
-                OceanRenderer.Instance._lodDataAnimWaves.BindResultData(Mathf.Max(0, lodIdx - i), 0, mat);
+                mat.SetFloat(OceanRenderer.sp_LD_SliceIndex, lodIdx);
+                OceanRenderer.Instance._lodDataAnimWaves.BindResultData(mat);
 
                 if (OceanRenderer.Instance._lodDataSeaDepths)
                 {
-                    OceanRenderer.Instance._lodDataSeaDepths.BindResultData(Mathf.Max(0, lodIdx - i), 0, mat, false);
+                    OceanRenderer.Instance._lodDataSeaDepths.BindResultData(mat, false);
                 }
 
                 if (_directTowardsPoint)
                 {
                     mat.SetVector(sp_TargetPointData, new Vector4(_pointPositionXZ.x, _pointPositionXZ.y, _pointRadii.x, _pointRadii.y));
                 }
-=======
-            property.SetVectorArray(sp_TwoPiOverWavelengths, UpdateBatchScratchData._twoPiOverWavelengthsBatch);
-            property.SetVectorArray(sp_Amplitudes, UpdateBatchScratchData._ampsBatch);
-            property.SetVectorArray(sp_WaveDirX, UpdateBatchScratchData._waveDirXBatch);
-            property.SetVectorArray(sp_WaveDirZ, UpdateBatchScratchData._waveDirZBatch);
-            property.SetVectorArray(sp_Phases, UpdateBatchScratchData._phasesBatch);
-            property.SetVectorArray(sp_ChopAmps, UpdateBatchScratchData._chopAmpsBatch);
-            property.SetFloat(sp_NumInBatch, numInBatch);
-            property.SetFloat(sp_AttenuationInShallows, OceanRenderer.Instance._simSettingsAnimatedWaves.AttenuationInShallows);
-
-            int numVecs = (numInBatch + 3) / 4;
-            property.SetInt(sp_NumWaveVecs, numVecs);
-            property.SetFloat(OceanRenderer.sp_LD_SliceIndex, lodIdx);
-
-            OceanRenderer.Instance._lodDataAnimWaves.BindResultData(property);
-
-            if (OceanRenderer.Instance._lodDataSeaDepths)
-            {
-                OceanRenderer.Instance._lodDataSeaDepths.BindResultData(property, false);
->>>>>>> de8169cb
             }
 
             batch.Enabled = true;
@@ -463,15 +440,7 @@
         /// </summary>
         void OnEnable()
         {
-<<<<<<< HEAD
             if (_batches == null)
-=======
-            var lodCount = ocean.CurrentLodCount;
-            buf.SetGlobalFloat(OceanRenderer.sp_LD_SliceIndex, lodIdx);
-
-            // LODs up to but not including the last lod get the normal sets of waves
-            if (lodIdx < lodCount - 1 && _drawLOD[lodIdx])
->>>>>>> de8169cb
             {
                 InitBatches();
             }
