--- conflicted
+++ resolved
@@ -99,15 +99,11 @@
                 return ParamIDTextureArray_ThisFrame;
             }
         }
-<<<<<<< HEAD
         protected override int GetParamIdSampler(bool prevFrame = false)
         {
             return ParamIdSampler(prevFrame);
         }
         public static void BindNull(IPropertyWrapper properties, bool prevFrame = false)
-=======
-        public static void BindNull(int shapeSlot, IPropertyWrapper properties)
->>>>>>> 35e003b5
         {
             properties.SetTexture(ParamIdSampler(prevFrame), Texture2D.blackTexture);
         }
