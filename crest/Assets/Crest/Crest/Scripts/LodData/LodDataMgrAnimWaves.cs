﻿// Crest Ocean System

// This file is subject to the MIT License as seen in the root of this folder structure (LICENSE)

using System.Collections.Generic;
using UnityEngine;
using UnityEngine.Rendering;
using Property = Crest.PropertyWrapperCompute;

namespace Crest
{
    /// <summary>
    /// Captures waves/shape that is drawn kinematically - there is no frame-to-frame state. The Gerstner
    /// waves are drawn in this way. There are two special features of this particular LodData.
    ///
    ///  * A combine pass is done which combines downwards from low detail LODs down into the high detail LODs (see OceanScheduler).
    ///  * The textures from this LodData are passed to the ocean material when the surface is drawn (by OceanChunkRenderer).
    ///  * LodDataDynamicWaves adds its results into this LodData. The dynamic waves piggy back off the combine
    ///    pass and subsequent assignment to the ocean material (see OceanScheduler).
    ///  * The LodDataSeaFloorDepth sits on this same GameObject and borrows the camera. This could be a model for the other sim types..
    /// </summary>
    public class LodDataMgrAnimWaves : LodDataMgr, IFloatingOrigin
    {
        public override string SimName { get { return "AnimatedWaves"; } }
        // shape format. i tried RGB111110Float but error becomes visible. one option would be to use a UNORM setup.
        public override RenderTextureFormat TextureFormat { get { return RenderTextureFormat.ARGBHalf; } }

        [Tooltip("Read shape textures back to the CPU for collision purposes.")]
        public bool _readbackShapeForCollision = true;

        /// <summary>
        /// Turn shape combine pass on/off. Debug only - ifdef'd out in standalone
        /// </summary>
        public static bool _shapeCombinePass = true;

        List<ShapeGerstnerBatched> _gerstnerComponents = new List<ShapeGerstnerBatched>();

        RenderTexture _waveBuffers;

<<<<<<< HEAD
        const string ShaderName = "ShapeCombine";
        ComputeShader _combineShader;
        int _combineShaderKernel = -1;
        Property[] _combineProperties;
=======
        Material _combineMaterial;
        PropertyWrapperMPB[] _combineProperties;
>>>>>>> 35e003b5

        public override void UseSettings(SimSettingsBase settings) { OceanRenderer.Instance._simSettingsAnimatedWaves = settings as SimSettingsAnimatedWaves; }
        public override SimSettingsBase CreateDefaultSettings()
        {
            var settings = ScriptableObject.CreateInstance<SimSettingsAnimatedWaves>();
            settings.name = SimName + " Auto-generated Settings";
            return settings;
        }

        private Property CreateProperty()
        {
            return new Property();
        }

        protected override void InitData()
        {
            base.InitData();
<<<<<<< HEAD
            _combineShader = Resources.Load<ComputeShader>(ShaderName);
            _combineShaderKernel = _combineShader.FindKernel(ShaderName);
            _combineProperties = new Property[OceanRenderer.Instance.CurrentLodCount];
            for (int i = 0; i < _combineProperties.Length; i++)
            {
                _combineProperties[i] = CreateProperty();
=======

            _combineMaterial = new Material(Shader.Find("Hidden/Crest/Simulation/Combine Animated Wave LODs"));
            _combineProperties = new PropertyWrapperMPB[OceanRenderer.Instance.CurrentLodCount];
            for (int i = 0; i < _combineProperties.Length; i++)
            {
                _combineProperties[i] = new PropertyWrapperMPB();
>>>>>>> 35e003b5
            }

            Debug.Assert(SystemInfo.SupportsRenderTextureFormat(TextureFormat), "The graphics device does not support the render texture format " + TextureFormat.ToString());

            int resolution = OceanRenderer.Instance.LodDataResolution;
            var desc = new RenderTextureDescriptor(resolution, resolution, TextureFormat, 0);

            _waveBuffers = new RenderTexture(desc);
            _waveBuffers.wrapMode = TextureWrapMode.Clamp;
            _waveBuffers.antiAliasing = 1;
            _waveBuffers.filterMode = FilterMode.Bilinear;
            _waveBuffers.anisoLevel = 0;
            _waveBuffers.useMipMap = false;
            _waveBuffers.name = "WaveBuffer";
            _waveBuffers.dimension = TextureDimension.Tex2DArray;
            _waveBuffers.volumeDepth = OceanRenderer.Instance.CurrentLodCount;

        }

        // Filter object for assigning shapes to LODs. This was much more elegant with a lambda but it generated garbage.
        public class FilterWavelength : IDrawFilter
        {
            public float _lodMinWavelength;
            public float _lodMaxWavelength;
            public int _lodIdx;
            public int _lodCount;

            public bool Filter(RegisterLodDataInputBase data)
            {
                var drawOctaveWavelength = (data as RegisterAnimWavesInput).OctaveWavelength;
                return (_lodMinWavelength <= drawOctaveWavelength) && (drawOctaveWavelength < _lodMaxWavelength || _lodIdx == _lodCount - 1);
            }
        }
        FilterWavelength _filterWavelength = new FilterWavelength();

        public class FilterNoLodPreference : IDrawFilter
        {
            public bool Filter(RegisterLodDataInputBase data)
            {
                return (data as RegisterAnimWavesInput).OctaveWavelength == 0f;
            }
        }
        FilterNoLodPreference _filterNoLodPreference = new FilterNoLodPreference();

        public override void BuildCommandBuffer(OceanRenderer ocean, CommandBuffer buf)
        {
            base.BuildCommandBuffer(ocean, buf);

            var lodCount = OceanRenderer.Instance.CurrentLodCount;

            // lod-dependent data
            _filterWavelength._lodCount = lodCount;

            // TODO(MRT): Do this all in a single (geometry) shader call :D
            for (int lodIdx = lodCount - 1; lodIdx >= 0; lodIdx--)
            {
                buf.SetRenderTarget(_waveBuffers, 0, CubemapFace.Unknown, lodIdx);
                buf.ClearRenderTarget(false, true, Color.black);
                buf.SetGlobalFloat("_LD_SLICE_Index_ThisLod", lodIdx);

                foreach (var gerstner in _gerstnerComponents)
                {
                    gerstner.BuildCommandBuffer(lodIdx, ocean, buf);
                }

                // draw any data with lod preference
                _filterWavelength._lodIdx = lodIdx;
                _filterWavelength._lodMaxWavelength = OceanRenderer.Instance._lods[lodIdx].MaxWavelength();
                _filterWavelength._lodMinWavelength = _filterWavelength._lodMaxWavelength / 2f;
                SubmitDrawsFiltered(lodIdx, buf, _filterWavelength);
            }

            // combine waves
            for (int lodIdx = lodCount - 1; lodIdx >= 0; lodIdx--)
            {
                // this lod data
                _combineProperties[lodIdx].SetFloat(Shader.PropertyToID("_LD_SLICE_Index_ThisLod"), lodIdx);
                BindWaveBuffer(_combineProperties[lodIdx], false);

                // combine data from next larger lod into this one
                if (lodIdx < lodCount - 1 && _shapeCombinePass)
                {
                    BindResultData(_combineProperties[lodIdx]);
                }
                else
                {
                    // bind black texture as animated waves
                    BindAnimatedWaves(_combineProperties[lodIdx], true);
                }

                // dynamic waves
                if (OceanRenderer.Instance._lodDataDynWaves)
                {
                    OceanRenderer.Instance._lodDataDynWaves.BindCopySettings(_combineProperties[lodIdx]);
                    OceanRenderer.Instance._lodDataDynWaves.BindResultData(_combineProperties[lodIdx]);
                }
                else
                {
                    LodDataMgrDynWaves.BindNull(_combineProperties[lodIdx]);
                }

                // flow
                if (OceanRenderer.Instance._lodDataFlow)
                {
                    OceanRenderer.Instance._lodDataFlow.BindResultData(_combineProperties[lodIdx]);
                }
                else
                {
                    LodDataMgrFlow.BindNull(_combineProperties[lodIdx]);
                }

<<<<<<< HEAD
                _combineProperties[lodIdx].InitialiseAndDispatchShader(
                    buf,
                    _combineShader, _combineShaderKernel,
                    DataTexture
                );
=======
                buf.SetRenderTarget(DataTexture(lodIdx));
                buf.DrawProcedural(Matrix4x4.identity, _combineMaterial, 0, MeshTopology.Triangles, 3, 1, _combineProperties[lodIdx].materialPropertyBlock);
>>>>>>> 35e003b5
            }

            // lod-independent data
            for (int lodIdx = lodCount - 1; lodIdx >= 0; lodIdx--)
            {
                buf.SetRenderTarget(_targets, 0, CubemapFace.Unknown, lodIdx);

                // draw any data that did not express a preference for one lod or another
                SubmitDrawsFiltered(lodIdx, buf, _filterNoLodPreference);
            }
        }

        public void BindWaveBuffer(IPropertyWrapper properties, bool paramsOnly, bool prevFrame = false)
        {
            for(int lodIdx = 0; lodIdx < OceanRenderer.Instance.CurrentLodCount; lodIdx++)
            {
                LodTransform._staticRenderData[lodIdx].Validate(0, this);
            }
            BindData2(properties, paramsOnly ? Texture2D.blackTexture : (Texture) _waveBuffers, true, ref LodTransform._staticRenderData, prevFrame);
        }

        public void BindAnimatedWaves(IPropertyWrapper properties, bool paramsOnly, bool prevFrame = false)
        {
            for(int lodIdx = 0; lodIdx < OceanRenderer.Instance.CurrentLodCount; lodIdx++)
            {
                LodTransform._staticRenderData[lodIdx].Validate(0, this);
            }
            BindData3(properties, paramsOnly ? TextureArray.Black : (Texture) _targets, true, ref LodTransform._staticRenderData, prevFrame);
        }

        protected override void BindData(IPropertyWrapper properties, Texture applyData, bool blendOut, ref LodTransform.RenderData[] renderData, bool prevFrame = false)
        {
            base.BindData(properties, applyData, blendOut, ref renderData, prevFrame);

            var paramIdOcean = new Vector4[SLICE_COUNT];
            for(int lodIdx = 0; lodIdx < OceanRenderer.Instance.CurrentLodCount; lodIdx++)
            {
                var lt = OceanRenderer.Instance._lods[lodIdx];

                // need to blend out shape if this is the largest lod, and the ocean might get scaled down later (so the largest lod will disappear)
                bool needToBlendOutShape = lodIdx == OceanRenderer.Instance.CurrentLodCount - 1 && OceanRenderer.Instance.ScaleCouldDecrease && blendOut;
                float shapeWeight = needToBlendOutShape ? OceanRenderer.Instance.ViewerAltitudeLevelAlpha : 1f;
                paramIdOcean[lodIdx] = new Vector4(
                    lt._renderData._texelWidth,
                    lt._renderData._textureRes, shapeWeight,
                    1f / lt._renderData._textureRes);
            }
            properties.SetVectorArray(LodTransform.ParamIdOcean(prevFrame), paramIdOcean);
        }

        // TODO(MRT): CLEANUP HACKY HACK!
        protected void BindData2(IPropertyWrapper properties, Texture applyData, bool blendOut, ref LodTransform.RenderData[] renderData, bool prevFrame = false)
        {
            if (applyData)
            {
                properties.SetTexture(Shader.PropertyToID("_LD_TexArray_WaveBuffer_ThisFrame"), applyData);
            }
            base.BindData(properties, null, blendOut, ref renderData, prevFrame);

            var paramIdOcean = new Vector4[SLICE_COUNT];
            for(int lodIdx = 0; lodIdx < OceanRenderer.Instance.CurrentLodCount; lodIdx++)
            {
                var lt = OceanRenderer.Instance._lods[lodIdx];

                // need to blend out shape if this is the largest lod, and the ocean might get scaled down later (so the largest lod will disappear)
                bool needToBlendOutShape = lodIdx == OceanRenderer.Instance.CurrentLodCount - 1 && OceanRenderer.Instance.ScaleCouldDecrease && blendOut;
                float shapeWeight = needToBlendOutShape ? OceanRenderer.Instance.ViewerAltitudeLevelAlpha : 1f;
                paramIdOcean[lodIdx] = new Vector4(
                    lt._renderData._texelWidth,
                    lt._renderData._textureRes, shapeWeight,
                    1f / lt._renderData._textureRes);
            }
            properties.SetVectorArray(LodTransform.ParamIdOcean(prevFrame), paramIdOcean);
        }

        // TODO(MRT): CLEANUP HACKY HACK!
        protected void BindData3(IPropertyWrapper properties, Texture applyData, bool blendOut, ref LodTransform.RenderData[] renderData, bool prevFrame = false)
        {
            if (applyData)
            {
                properties.SetTexture(Shader.PropertyToID("_LD_TexArray_AnimatedWaves_ThisFrame"), applyData);
            }
            base.BindData(properties, null, blendOut, ref renderData, prevFrame);

            var paramIdOcean = new Vector4[SLICE_COUNT];
            for(int lodIdx = 0; lodIdx < OceanRenderer.Instance.CurrentLodCount; lodIdx++)
            {
                var lt = OceanRenderer.Instance._lods[lodIdx];

                // need to blend out shape if this is the largest lod, and the ocean might get scaled down later (so the largest lod will disappear)
                bool needToBlendOutShape = lodIdx == OceanRenderer.Instance.CurrentLodCount - 1 && OceanRenderer.Instance.ScaleCouldDecrease && blendOut;
                float shapeWeight = needToBlendOutShape ? OceanRenderer.Instance.ViewerAltitudeLevelAlpha : 1f;
                paramIdOcean[lodIdx] = new Vector4(
                    lt._renderData._texelWidth,
                    lt._renderData._textureRes, shapeWeight,
                    1f / lt._renderData._textureRes);
            }
            properties.SetVectorArray(LodTransform.ParamIdOcean(prevFrame), paramIdOcean);
        }

        /// <summary>
        /// Returns index of lod that completely covers the sample area, and contains wavelengths that repeat no more than twice across the smaller
        /// spatial length. If no such lod available, returns -1. This means high frequency wavelengths are filtered out, and the lod index can
        /// be used for each sample in the sample area.
        /// </summary>
        public static int SuggestDataLOD(Rect sampleAreaXZ)
        {
            return SuggestDataLOD(sampleAreaXZ, Mathf.Min(sampleAreaXZ.width, sampleAreaXZ.height));
        }
        public static int SuggestDataLOD(Rect sampleAreaXZ, float minSpatialLength)
        {
            var lodCount = OceanRenderer.Instance.CurrentLodCount;
            for (int lod = 0; lod < lodCount; lod++)
            {
                var lt = OceanRenderer.Instance._lods[lod];

                // Shape texture needs to completely contain sample area
                var lodRect = lt._renderData.RectXZ;
                // Shrink rect by 1 texel border - this is to make finite differences fit as well
                lodRect.x += lt._renderData._texelWidth; lodRect.y += lt._renderData._texelWidth;
                lodRect.width -= 2f * lt._renderData._texelWidth; lodRect.height -= 2f * lt._renderData._texelWidth;
                if (!lodRect.Contains(sampleAreaXZ.min) || !lodRect.Contains(sampleAreaXZ.max))
                    continue;

                // The smallest wavelengths should repeat no more than twice across the smaller spatial length. Unless we're
                // in the last LOD - then this is the best we can do.
                var minWL = OceanRenderer.Instance._lods[lod].MaxWavelength() / 2f;
                if (minWL < minSpatialLength / 2f && lod < lodCount - 1)
                    continue;

                return lod;
            }

            return -1;
        }

        public void AddGerstnerComponent(ShapeGerstnerBatched gerstner)
        {
            if (OceanRenderer.Instance == null)
            {
                // Ocean has unloaded, clear out
                _gerstnerComponents.Clear();
                return;
            }

            _gerstnerComponents.Add(gerstner);
        }

        public void RemoveGerstnerComponent(ShapeGerstnerBatched gerstner)
        {
            if (OceanRenderer.Instance == null)
            {
                // Ocean has unloaded, clear out
                _gerstnerComponents.Clear();
                return;
            }

            _gerstnerComponents.Remove(gerstner);
        }

        // TODO(Factor these out to be shared with other classes who have same code
        public static string TextureArrayName = "_LD_TexArray_AnimatedWaves_";
        public static int ParamIDTextureArray_ThisFrame = Shader.PropertyToID(TextureArrayName + "ThisFrame");
        public static int ParamIDTextureArray_PrevFrame = Shader.PropertyToID(TextureArrayName + "PrevFrame");
        public static int ParamIdSampler(bool prevFrame = false)
        {
            if(prevFrame)
            {
                return ParamIDTextureArray_PrevFrame;
            }
            else
            {
                return ParamIDTextureArray_ThisFrame;
            }
        }
        protected override int GetParamIdSampler(bool prevFrame = false)
        {
            return ParamIdSampler(prevFrame);
        }
        public static void BindNull(IPropertyWrapper properties, bool prevFrame = false)
        {
            properties.SetTexture(ParamIdSampler(prevFrame), Texture2D.blackTexture);
        }

        public void SetOrigin(Vector3 newOrigin)
        {
            foreach (var gerstner in _gerstnerComponents)
            {
                gerstner.SetOrigin(newOrigin);
            }
        }
    }
}<|MERGE_RESOLUTION|>--- conflicted
+++ resolved
@@ -37,15 +37,10 @@
 
         RenderTexture _waveBuffers;
 
-<<<<<<< HEAD
         const string ShaderName = "ShapeCombine";
+        int _combineShaderKernel = -1;
         ComputeShader _combineShader;
-        int _combineShaderKernel = -1;
         Property[] _combineProperties;
-=======
-        Material _combineMaterial;
-        PropertyWrapperMPB[] _combineProperties;
->>>>>>> 35e003b5
 
         public override void UseSettings(SimSettingsBase settings) { OceanRenderer.Instance._simSettingsAnimatedWaves = settings as SimSettingsAnimatedWaves; }
         public override SimSettingsBase CreateDefaultSettings()
@@ -63,21 +58,13 @@
         protected override void InitData()
         {
             base.InitData();
-<<<<<<< HEAD
+
             _combineShader = Resources.Load<ComputeShader>(ShaderName);
             _combineShaderKernel = _combineShader.FindKernel(ShaderName);
             _combineProperties = new Property[OceanRenderer.Instance.CurrentLodCount];
             for (int i = 0; i < _combineProperties.Length; i++)
             {
                 _combineProperties[i] = CreateProperty();
-=======
-
-            _combineMaterial = new Material(Shader.Find("Hidden/Crest/Simulation/Combine Animated Wave LODs"));
-            _combineProperties = new PropertyWrapperMPB[OceanRenderer.Instance.CurrentLodCount];
-            for (int i = 0; i < _combineProperties.Length; i++)
-            {
-                _combineProperties[i] = new PropertyWrapperMPB();
->>>>>>> 35e003b5
             }
 
             Debug.Assert(SystemInfo.SupportsRenderTextureFormat(TextureFormat), "The graphics device does not support the render texture format " + TextureFormat.ToString());
@@ -189,16 +176,11 @@
                     LodDataMgrFlow.BindNull(_combineProperties[lodIdx]);
                 }
 
-<<<<<<< HEAD
                 _combineProperties[lodIdx].InitialiseAndDispatchShader(
                     buf,
                     _combineShader, _combineShaderKernel,
                     DataTexture
                 );
-=======
-                buf.SetRenderTarget(DataTexture(lodIdx));
-                buf.DrawProcedural(Matrix4x4.identity, _combineMaterial, 0, MeshTopology.Triangles, 3, 1, _combineProperties[lodIdx].materialPropertyBlock);
->>>>>>> 35e003b5
             }
 
             // lod-independent data
