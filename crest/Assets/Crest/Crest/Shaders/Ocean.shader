// Crest Ocean System

// This file is subject to the MIT License as seen in the root of this folder structure (LICENSE)

Shader "Crest/Ocean"
{
	Properties
	{
		[Header(Normal Mapping)]
		[Toggle] _ApplyNormalMapping("Enable", Float) = 1
		[NoScaleOffset] _Normals("Normal Map", 2D) = "bump" {}
		_NormalsStrength("Strength", Range(0.01, 2.0)) = 0.3
		_NormalsScale("Scale", Range(0.01, 50.0)) = 1.0

		// Base light scattering settings which give water colour
		[Header(Scattering)]
		// Base colour
		_Diffuse("Diffuse", Color) = (0.2, 0.05, 0.05, 1.0)
		// Changes colour in shadow. Requires 'Create Shadow Data' enabled on OceanRenderer script.
		[Toggle] _Shadows("Shadowing", Float) = 0
		// Base colour in shadow
		_DiffuseShadow("Diffuse (Shadow)", Color) = (0.2, 0.05, 0.05, 1.0)

		// Light scattering contribution from primary light
		[Header(Directional Scattering)]
		[Toggle] _SubSurfaceScattering("Enable", Float) = 1
		// Colour tint for primary light contribution
		_SubSurfaceColour("Colour", Color) = (0.0, 0.48, 0.36)
		// Amount of primary light contribution that always comes in
		_SubSurfaceBase("Base Mul", Range(0.0, 2.0)) = 0.6
		// Primary light contribution in direction of light to emulate light passing through waves
		_SubSurfaceSun("Sun Mul", Range(0.0, 10.0)) = 0.8
		// Fall-off for primary light scattering to affect directionality
		_SubSurfaceSunFallOff("Sun Fall-Off", Range(1.0, 16.0)) = 4.0

		// Light scattering at wave peaks
		[Header(Height Based Scattering)]
		[Toggle] _SubSurfaceHeightLerp("Enable", Float) = 1
		// Height from sea level where scattering is at maximum
		_SubSurfaceHeightMax("Height Max", Range(0.0, 100.0)) = 3.0
		// Fall off of height scattering
		_SubSurfaceHeightPower("Height Power", Range(0.01, 10.0)) = 1.0
		// Tint for height scattering
		_SubSurfaceCrestColour("Crest Colour", Color) = (0.42, 0.69, 0.52)

		// Light scattering in shallow water
		[Header(Shallow Scattering)]
		[Toggle] _SubSurfaceShallowColour("Enable", Float) = 1
		// Max depth that is considered 'shallow'
		_SubSurfaceDepthMax("Depth Max", Range(0.01, 50.0)) = 3.0
		// Fall off of shallow scattering
		_SubSurfaceDepthPower("Depth Power", Range(0.01, 10.0)) = 1.0
		// Colour in shallow water
		_SubSurfaceShallowCol("Shallow Colour", Color) = (0.42, 0.75, 0.69)
		// Shallow water colour in shadow (see comment on Shadowing param above)
		_SubSurfaceShallowColShadow("Shallow Colour (Shadow)", Color) = (0.42, 0.75, 0.69)

		// Reflection properites
		[Header(Reflection Environment)]
		// Controls harshness of Fresnel behaviour
		_FresnelPower("Fresnel Power", Range(1.0, 20.0)) = 5.0
		// Refractive indices
		_RefractiveIndexOfAir("Refractive Index of Air", Range(1.0, 2.0)) = 1.0
		_RefractiveIndexOfWater("Refractive Index of Water", Range(1.0, 2.0)) = 1.333
		// Dynamically rendered 'reflection plane' style reflections. Requires OceanPlanarReflection script added to main camera.
		[Toggle] _PlanarReflections("Planar Reflections", Float) = 0
		// How much the water normal affects the planar reflection
		_PlanarReflectionNormalsStrength("Planar Reflections Distortion", Float) = 1
		// Whether to use an overridden reflection cubemap (provided in the next property)
		[Toggle] _OverrideReflectionCubemap("Override Reflection Cubemap", Float) = 0
		// Custom environment map to reflect
		[NoScaleOffset] _ReflectionCubemapOverride("Override Reflection Cubemap", CUBE) = "" {}

		// A simple procedural skybox, not suitable for rendering on screen, but can be useful to give control over reflection colour
		// especially in stylized/non realistic applications
		[Header(Procedural Skybox)]
		[Toggle] _ProceduralSky("Enable", Float) = 0
		// Base sky colour
		[HDR] _SkyBase("Base", Color) = (1.0, 1.0, 1.0, 1.0)
		// Colour in sun direction
		[HDR] _SkyTowardsSun("Towards Sun", Color) = (1.0, 1.0, 1.0, 1.0)
		// Direction fall off
		_SkyDirectionality("Directionality", Range(0.0, 0.99)) = 1.0
		// Colour away from sun direction
		[HDR] _SkyAwayFromSun("Away From Sun", Color) = (1.0, 1.0, 1.0, 1.0)

		[Header(Add Directional Light)]
		[Toggle] _ComputeDirectionalLight("Enable", Float) = 1
		_DirectionalLightFallOff("Fall-Off", Range(1.0, 4096.0)) = 128.0
		_DirectionalLightBoost("Boost", Range(0.0, 512.0)) = 5.0

		[Header(Foam)]
		[Toggle] _Foam("Enable", Float) = 1
		[NoScaleOffset] _FoamTexture("Texture", 2D) = "white" {}
		_FoamScale("Scale", Range(0.01, 50.0)) = 10.0
		// Colour tint for whitecaps / foam on water surface
		_FoamWhiteColor("White Foam Color", Color) = (1.0, 1.0, 1.0, 1.0)
		// Colour tint bubble foam underneath water surface
		_FoamBubbleColor("Bubble Foam Color", Color) = (0.64, 0.83, 0.82, 1.0)
		// Parallax for underwater bubbles to give feeling of volume
		_FoamBubbleParallax("Bubble Foam Parallax", Range(0.0, 0.5)) = 0.05
		// Proximity to sea floor where foam starts to get generated
		_ShorelineFoamMinDepth("Shoreline Foam Min Depth", Range(0.01, 5.0)) = 0.27
		// Controls how gradual the transition is from full foam to no foam
		_WaveFoamFeather("Wave Foam Feather", Range(0.001, 1.0)) = 0.32
		// How much underwater bubble foam is generated
		_WaveFoamBubblesCoverage("Wave Foam Bubbles Coverage", Range(0.0, 5.0)) = 0.95

		// Generates normals for the foam based on foam values/texture and use it for foam lighting
		[Header(Foam 3D Lighting)]
		[Toggle] _Foam3DLighting("Enable", Float) = 1
		_WaveFoamLightScale("Light Scale", Range(0.0, 2.0)) = 0.7
		// Strength of the generated normals
		_WaveFoamNormalStrength("Normals Strength", Range(0.0, 30.0)) = 3.5
		// Acts like a gloss parameter for specular response
		_WaveFoamSpecularFallOff("Specular Fall-Off", Range(1.0, 512.0)) = 275.0
		// Strength of specular response
		_WaveFoamSpecularBoost("Specular Boost", Range(0.0, 16.0)) = 4.0

		[Header(Transparency)]
		// Whether light can pass through the water surface
		[Toggle] _Transparency("Enable", Float) = 1
		// Scattering coefficient within water volume, per channel
		_DepthFogDensity("Fog Density", Vector) = (0.28, 0.16, 0.24, 1.0)
		// How strongly light is refracted when passing through water surface
		_RefractionStrength("Refraction Strength", Range(0.0, 2.0)) = 0.1

		// Appoximate rays being focused/defocused on geometry under water
		[Header(Caustics)]
		[Toggle] _Caustics("Enable", Float) = 1
		[NoScaleOffset] _CausticsTexture("Caustics", 2D) = "black" {}
		_CausticsTextureScale("Scale", Range(0.0, 25.0)) = 5.0
		// The 'mid' value of the caustics texture, around which the caustic texture values are scaled
		_CausticsTextureAverage("Texture Average Value", Range(0.0, 1.0)) = 0.07
		// Scaling / intensity
		_CausticsStrength("Strength", Range(0.0, 10.0)) = 3.2
		// The depth at which the caustics are in focus
		_CausticsFocalDepth("Focal Depth", Range(0.0, 25.0)) = 2.0
		// The range of depths over which the caustics are in focus
		_CausticsDepthOfField("Depth Of Field", Range(0.01, 10.0)) = 0.33
		// How much the caustics texture is distorted
		_CausticsDistortionStrength("Distortion Strength", Range(0.0, 0.25)) = 0.075
		// The scale of the distortion pattern used to distort the caustics
		_CausticsDistortionScale("Distortion Scale", Range(0.01, 50.0)) = 10.0

		// To use the underwater effect the UnderWaterCurtainGeom and UnderWaterMeniscus prefabs must be parented to the camera.
		[Header(Underwater)]
		// Whether the underwater effect is being used. This enables code that shades the surface correctly from underneath.
		[Toggle] _Underwater("Enable", Float) = 0
		// Ordinarily set this to Back to cull back faces, but set to Off to make sure both sides of the surface draw if the
		// underwater effect is being used.
		[Enum(CullMode)] _CullMode("Cull Mode", Int) = 2

		// Flow is horizontal motion in water as demonstrated in the 'whirlpool' example scene. 'Create Flow Sim' must be
		// enabled on the OceanRenderer to generate flow data.
		[Header(Flow)]
		[Toggle] _Flow("Enable", Float) = 0

		[Header(Debug Options)]
		// Build shader with debug info which allows stepping through the code in a GPU debugger. I typically use RenderDoc or
		// PIX for Windows (requires DX12 API to be selected).
		[Toggle] _CompileShaderWithDebugInfo("Compile Shader With Debug Info (D3D11)", Float) = 0
		[Toggle] _DebugDisableShapeTextures("Debug Disable Shape Textures", Float) = 0
		[Toggle] _DebugVisualiseShapeSample("Debug Visualise Shape Sample", Float) = 0
		[Toggle] _DebugVisualiseFlow("Debug Visualise Flow", Float) = 0
		[Toggle] _DebugDisableSmoothLOD("Debug Disable Smooth LOD", Float) = 0
	}

	SubShader
	{
		// ForwardBase - tell unity we're going to render water in forward manner and we're going to do lighting and it will set the appropriate uniforms
		// Geometry+510 - unity treats anything after Geometry+500 as transparent, and will render it in a forward manner and copy out the gbuffer data
		//     and do post processing before running it. Discussion of this in issue #53.
		Tags { "LightMode"="ForwardBase" "Queue"="Geometry+510" "IgnoreProjector"="True" "RenderType"="Opaque" }

		GrabPass
		{
			"_BackgroundTexture"
		}

		Pass
		{
			// Culling user defined - can be inverted for under water
			Cull [_CullMode]

			CGPROGRAM
			#pragma vertex Vert
			#pragma fragment Frag
			// for VFACE
			#pragma target 3.0
			#pragma multi_compile_fog

			#pragma shader_feature _APPLYNORMALMAPPING_ON
			#pragma shader_feature _COMPUTEDIRECTIONALLIGHT_ON
			#pragma shader_feature _SUBSURFACESCATTERING_ON
			#pragma shader_feature _SUBSURFACEHEIGHTLERP_ON
			#pragma shader_feature _SUBSURFACESHALLOWCOLOUR_ON
			#pragma shader_feature _TRANSPARENCY_ON
			#pragma shader_feature _CAUSTICS_ON
			#pragma shader_feature _FOAM_ON
			#pragma shader_feature _FOAM3DLIGHTING_ON
			#pragma shader_feature _PLANARREFLECTIONS_ON
			#pragma shader_feature _OVERRIDEREFLECTIONCUBEMAP_ON

			#pragma shader_feature _PROCEDURALSKY_ON
			#pragma shader_feature _UNDERWATER_ON
			#pragma shader_feature _FLOW_ON
			#pragma shader_feature _SHADOWS_ON

			#pragma shader_feature _DEBUGDISABLESHAPETEXTURES_ON
			#pragma shader_feature _DEBUGVISUALISESHAPESAMPLE_ON
			#pragma shader_feature _DEBUGVISUALISEFLOW_ON
			#pragma shader_feature _DEBUGDISABLESMOOTHLOD_ON
			#pragma shader_feature _COMPILESHADERWITHDEBUGINFO_ON

			#if _COMPILESHADERWITHDEBUGINFO_ON
			#pragma enable_d3d11_debug_symbols
			#endif

			#include "UnityCG.cginc"
			#include "Lighting.cginc"

			struct Attributes
			{
				// The old unity macros require this name and type.
				float4 vertex : POSITION;
			};

			struct Varyings
			{
				float4 positionCS : SV_POSITION;
				half4 flow_shadow : TEXCOORD1;
				half4 foam_screenPos : TEXCOORD4;
				half4 lodAlpha_worldXZUndisplaced_oceanDepth : TEXCOORD5;
				float3 worldPos : TEXCOORD7;
				#if _DEBUGVISUALISESHAPESAMPLE_ON
				half3 debugtint : TEXCOORD8;
				#endif
				half4 grabPos : TEXCOORD9;

				UNITY_FOG_COORDS(3)
			};

			#include "OceanLODData.hlsl"

			uniform float _CrestTime;

			// MeshScaleLerp, FarNormalsWeight, LODIndex (debug), unused
			uniform float4 _InstanceData;

			// Argument name is v because some macros like COMPUTE_EYEDEPTH require it.
			Varyings Vert(Attributes v)
			{
				Varyings o;

				// Move to world space
				o.worldPos = mul(unity_ObjectToWorld, float4(v.vertex.xyz, 1.0));

				// Vertex snapping and lod transition
				float lodAlpha;
				SnapAndTransitionVertLayout(_InstanceData.x, o.worldPos, lodAlpha);
				o.lodAlpha_worldXZUndisplaced_oceanDepth.x = lodAlpha;
				o.lodAlpha_worldXZUndisplaced_oceanDepth.yz = o.worldPos.xz;

				// sample shape textures - always lerp between 2 LOD scales, so sample two textures
				o.flow_shadow = half4(0., 0., 0., 0.);
				o.foam_screenPos.x = 0.;

<<<<<<< HEAD
				o.lodAlpha_worldXZUndisplaced_oceanDepth.w = 0.;

=======
				o.lodAlpha_worldXZUndisplaced_oceanDepth.w = CREST_OCEAN_DEPTH_BASELINE;
				
>>>>>>> 149cbeaf
				// Sample shape textures - always lerp between 2 LOD scales, so sample two textures

				// Calculate sample weights. params.z allows shape to be faded out (used on last lod to support pop-less scale transitions)
				float wt_0 = (1. - lodAlpha) * _LD_Params_0.z;
				float wt_1 = (1. - wt_0) * _LD_Params_1.z;
				const float2 positionWS_XZ_before = o.worldPos.xz;
				// Sample displacement textures, add results to current world pos / normal / foam
				if (wt_0 > 0.001)
				{
					const float3 uv_slice_0 = ADD_SLICE_0_TO_UV(LD_0_WorldToUV(positionWS_XZ_before));

					#if !_DEBUGDISABLESHAPETEXTURES_ON
					SampleDisplacements(_LD_TexArray_AnimatedWaves_0, uv_slice_0, wt_0, o.worldPos);
					#endif

					#if _FOAM_ON
					SampleFoam(_LD_TexArray_Foam_0, uv_slice_0, wt_0, o.foam_screenPos.x);
					#endif

					#if _FLOW_ON
					SampleFlow(_LD_TexArray_Flow_0, uv_slice_0, wt_0, o.flow_shadow.xy);
					#endif

					#if _SUBSURFACESHALLOWCOLOUR_ON
<<<<<<< HEAD
					SampleSeaFloorHeightAboveBaseline(_LD_TexArray_SeaFloorDepth_0, uv_slice_0, wt_0, o.lodAlpha_worldXZUndisplaced_oceanDepth.w);
=======
					SampleSeaDepth(_LD_Sampler_SeaFloorDepth_0, uv_0, wt_0, o.lodAlpha_worldXZUndisplaced_oceanDepth.w);
>>>>>>> 149cbeaf
					#endif

					#if _SHADOWS_ON
					SampleShadow(_LD_TexArray_Shadow_0, uv_slice_0, wt_0, o.flow_shadow.zw);
					#endif
				}
				if (wt_1 > 0.001)
				{
					const float3 uv_slice_1 = ADD_SLICE_1_TO_UV(LD_1_WorldToUV(positionWS_XZ_before));

					#if !_DEBUGDISABLESHAPETEXTURES_ON
					SampleDisplacements(_LD_TexArray_AnimatedWaves_1, uv_slice_1, wt_1, o.worldPos);
					#endif

					#if _FOAM_ON
					SampleFoam(_LD_TexArray_Foam_1, uv_slice_1, wt_1, o.foam_screenPos.x);
					#endif

					#if _FLOW_ON
					SampleFlow(_LD_TexArray_Flow_1, uv_slice_1, wt_1, o.flow_shadow.xy);
					#endif

					#if _SUBSURFACESHALLOWCOLOUR_ON
<<<<<<< HEAD
					SampleSeaFloorHeightAboveBaseline(_LD_TexArray_SeaFloorDepth_1, uv_slice_1, wt_1, o.lodAlpha_worldXZUndisplaced_oceanDepth.w);
=======
					SampleSeaDepth(_LD_Sampler_SeaFloorDepth_1, uv_1, wt_1, o.lodAlpha_worldXZUndisplaced_oceanDepth.w);
>>>>>>> 149cbeaf
					#endif

					#if _SHADOWS_ON
					SampleShadow(_LD_TexArray_Shadow_1, uv_slice_1, wt_1, o.flow_shadow.zw);
					#endif
				}

				// Foam can saturate
				o.foam_screenPos.x = saturate(o.foam_screenPos.x);

				// debug tinting to see which shape textures are used
				#if _DEBUGVISUALISESHAPESAMPLE_ON
				#define TINT_COUNT (uint)7
				half3 tintCols[TINT_COUNT]; tintCols[0] = half3(1., 0., 0.); tintCols[1] = half3(1., 1., 0.); tintCols[2] = half3(1., 0., 1.); tintCols[3] = half3(0., 1., 1.); tintCols[4] = half3(0., 0., 1.); tintCols[5] = half3(1., 0., 1.); tintCols[6] = half3(.5, .5, 1.);
				o.debugtint = wt_0 * tintCols[_LD_LodIdx_0 % TINT_COUNT] + wt_1 * tintCols[_LD_LodIdx_1 % TINT_COUNT];
				#endif

				// view-projection
				o.positionCS = mul(UNITY_MATRIX_VP, float4(o.worldPos, 1.));

				UNITY_TRANSFER_FOG(o, o.positionCS);

				// unfortunate hoop jumping - this is inputs for refraction. depending on whether HDR is on or off, the grabbed scene
				// colours may or may not come from the backbuffer, which means they may or may not be flipped in y. use these macros
				// to get the right results, every time.
				o.grabPos = ComputeGrabScreenPos(o.positionCS);
				o.foam_screenPos.yzw = ComputeScreenPos(o.positionCS).xyw;
				return o;
			}

			// frag shader uniforms

			#include "OceanFoam.hlsl"
			#include "OceanEmission.hlsl"
			#include "OceanReflection.hlsl"
			uniform sampler2D _Normals;
			#include "OceanNormalMapping.hlsl"

			uniform sampler2D _CameraDepthTexture;

			// Hack - due to SV_IsFrontFace occasionally coming through as true for backfaces,
			// add a param here that forces ocean to be in undrwater state. I think the root
			// cause here might be imprecision or numerical issues at ocean tile boundaries, although
			// i'm not sure why cracks are not visible in this case.
			uniform float _ForceUnderwater;

			float3 WorldSpaceLightDir(float3 worldPos)
			{
				float3 lightDir = _WorldSpaceLightPos0.xyz;
				if (_WorldSpaceLightPos0.w > 0.)
				{
					// non-directional light - this is a position, not a direction
					lightDir = normalize(lightDir - worldPos.xyz);
				}
				return lightDir;
			}

			bool IsUnderwater(const float facing)
			{
#if !_UNDERWATER_ON
				return false;
#endif
				const bool backface = facing < 0.0;
				return backface || _ForceUnderwater > 0.0;
			}

			half4 Frag(const Varyings input, const float facing : VFACE) : SV_Target
			{
				const bool underwater = IsUnderwater(facing);

				half3 view = normalize(_WorldSpaceCameraPos - input.worldPos);

				// water surface depth, and underlying scene opaque surface depth
				float pixelZ = LinearEyeDepth(input.positionCS.z);
				half3 screenPos = input.foam_screenPos.yzw;
				half2 uvDepth = screenPos.xy / screenPos.z;
				float sceneZ01 = tex2D(_CameraDepthTexture, uvDepth).x;
				float sceneZ = LinearEyeDepth(sceneZ01);

				float3 lightDir = WorldSpaceLightDir(input.worldPos);
				// Soft shadow, hard shadow
				fixed2 shadow = (fixed2)1.0
				#if _SHADOWS_ON
					- input.flow_shadow.zw
				#endif
					;

				// Normal - geom + normal mapping
				half3 n_geom = half3(0.0, 1.0, 0.0);
				const float lodAlpha = input.lodAlpha_worldXZUndisplaced_oceanDepth.x;

				//if(false)
				{
					const float3 uv_slice_0 = ADD_SLICE_0_TO_UV(LD_0_WorldToUV(input.lodAlpha_worldXZUndisplaced_oceanDepth.yz));
					const float3 uv_slice_1 = ADD_SLICE_0_TO_UV(LD_1_WorldToUV(input.lodAlpha_worldXZUndisplaced_oceanDepth.yz));
					const float wt_0 = (1. - lodAlpha) * _LD_Params_0.z;
					const float wt_1 = (1. - wt_0) * _LD_Params_1.z;
					float3 dummy = 0.;
					if (wt_0 > 0.001) SampleDisplacementsNormals(_LD_TexArray_AnimatedWaves_0, uv_slice_0, wt_0, _LD_Params_0.w, _LD_Params_0.x, dummy, n_geom.xz);
					if (wt_1 > 0.001) SampleDisplacementsNormals(_LD_TexArray_AnimatedWaves_1, uv_slice_1, wt_1, _LD_Params_1.w, _LD_Params_1.x, dummy, n_geom.xz);
					n_geom = normalize(n_geom);
				}

				if (underwater) n_geom = -n_geom;
				half3 n_pixel = n_geom;
				#if _APPLYNORMALMAPPING_ON
				#if _FLOW_ON
				ApplyNormalMapsWithFlow(input.lodAlpha_worldXZUndisplaced_oceanDepth.yz, input.flow_shadow.xy, input.lodAlpha_worldXZUndisplaced_oceanDepth.x, n_pixel);
				#else
				n_pixel.xz += (underwater ? -1. : 1.) * SampleNormalMaps(input.lodAlpha_worldXZUndisplaced_oceanDepth.yz, input.lodAlpha_worldXZUndisplaced_oceanDepth.x);
				n_pixel = normalize(n_pixel);
				#endif
				#endif

				// Foam - underwater bubbles and whitefoam
				half3 bubbleCol = (half3)0.;
				#if _FOAM_ON
				half4 whiteFoamCol;
				#if !_FLOW_ON
				ComputeFoam(input.foam_screenPos.x, input.lodAlpha_worldXZUndisplaced_oceanDepth.yz, input.worldPos.xz, n_pixel, pixelZ, sceneZ, view, lightDir, shadow.y, lodAlpha, bubbleCol, whiteFoamCol);
				#else
				ComputeFoamWithFlow(input.flow_shadow.xy, input.foam_screenPos.x, input.lodAlpha_worldXZUndisplaced_oceanDepth.yz, input.worldPos.xz, n_pixel, pixelZ, sceneZ, view, lightDir, shadow.y, lodAlpha, bubbleCol, whiteFoamCol);
				#endif // _FLOW_ON
				#endif // _FOAM_ON

				// Compute color of ocean - in-scattered light + refracted scene
				half3 scatterCol = ScatterColour(input.worldPos, input.lodAlpha_worldXZUndisplaced_oceanDepth.w, _WorldSpaceCameraPos, lightDir, view, shadow.x, underwater, true);

				half3 col = OceanEmission(view, n_pixel, lightDir, input.grabPos, pixelZ, uvDepth, sceneZ, sceneZ01, bubbleCol, _Normals, _CameraDepthTexture, underwater, scatterCol);

				// Light that reflects off water surface
				#if _UNDERWATER_ON
				if (underwater)
				{
					ApplyReflectionUnderwater(view, n_pixel, lightDir, shadow.y, input.foam_screenPos.yzzw, scatterCol, col);
				}
				else
				#endif
				{
					ApplyReflectionSky(view, n_pixel, lightDir, shadow.y, input.foam_screenPos.yzzw, col);
				}

				// Override final result with white foam - bubbles on surface
				#if _FOAM_ON
				col = lerp(col, whiteFoamCol.rgb, whiteFoamCol.a);
				#endif

				// Fog
				if (!underwater)
				{
					// Above water - do atmospheric fog. If you are using a third party sky package such as Azure, replace this with their stuff!
					UNITY_APPLY_FOG(input.fogCoord, col);
				}
				else
				{
					// underwater - do depth fog
					col = lerp(col, scatterCol, 1. - exp(-_DepthFogDensity.xyz * pixelZ));
				}

				#if _DEBUGVISUALISESHAPESAMPLE_ON
				col = lerp(col.rgb, input.debugtint, 0.5);
				#endif
				#if _DEBUGVISUALISEFLOW_ON
				#if _FLOW_ON
				col.rg = lerp(col.rg, input.flow_shadow.xy, 0.5);
				#endif
				#endif

				return half4(col, 1.);
			}

			ENDCG
		}
	}
}<|MERGE_RESOLUTION|>--- conflicted
+++ resolved
@@ -266,13 +266,7 @@
 				o.flow_shadow = half4(0., 0., 0., 0.);
 				o.foam_screenPos.x = 0.;
 
-<<<<<<< HEAD
-				o.lodAlpha_worldXZUndisplaced_oceanDepth.w = 0.;
-
-=======
 				o.lodAlpha_worldXZUndisplaced_oceanDepth.w = CREST_OCEAN_DEPTH_BASELINE;
-				
->>>>>>> 149cbeaf
 				// Sample shape textures - always lerp between 2 LOD scales, so sample two textures
 
 				// Calculate sample weights. params.z allows shape to be faded out (used on last lod to support pop-less scale transitions)
@@ -297,11 +291,7 @@
 					#endif
 
 					#if _SUBSURFACESHALLOWCOLOUR_ON
-<<<<<<< HEAD
-					SampleSeaFloorHeightAboveBaseline(_LD_TexArray_SeaFloorDepth_0, uv_slice_0, wt_0, o.lodAlpha_worldXZUndisplaced_oceanDepth.w);
-=======
-					SampleSeaDepth(_LD_Sampler_SeaFloorDepth_0, uv_0, wt_0, o.lodAlpha_worldXZUndisplaced_oceanDepth.w);
->>>>>>> 149cbeaf
+					SampleSeaDepth(_LD_TexArray_SeaFloorDepth_0, uv_slice_0, wt_0, o.lodAlpha_worldXZUndisplaced_oceanDepth.w);
 					#endif
 
 					#if _SHADOWS_ON
@@ -325,11 +315,7 @@
 					#endif
 
 					#if _SUBSURFACESHALLOWCOLOUR_ON
-<<<<<<< HEAD
-					SampleSeaFloorHeightAboveBaseline(_LD_TexArray_SeaFloorDepth_1, uv_slice_1, wt_1, o.lodAlpha_worldXZUndisplaced_oceanDepth.w);
-=======
-					SampleSeaDepth(_LD_Sampler_SeaFloorDepth_1, uv_1, wt_1, o.lodAlpha_worldXZUndisplaced_oceanDepth.w);
->>>>>>> 149cbeaf
+					SampleSeaDepth(_LD_TexArray_SeaFloorDepth_1, uv_slice_1, wt_1, o.lodAlpha_worldXZUndisplaced_oceanDepth.w);
 					#endif
 
 					#if _SHADOWS_ON
