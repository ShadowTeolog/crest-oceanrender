--- conflicted
+++ resolved
@@ -64,15 +64,9 @@
 		// 2. for the underwater skirt geometry, we don't have the lod data sampled from the verts with lod transitions etc,
 		//    so just approximate by sampling at the camera position.
 		// this used to sample LOD1 but that doesnt work in last LOD, the data will be missing.
-<<<<<<< HEAD
 		const float3 uv_thisLod = WorldToUV_ThisLod(i_cameraPos.xz);
 		depth = CREST_OCEAN_DEPTH_BASELINE;
 		SampleSeaDepth(_LD_TexArray_SeaFloorDepth_ThisFrame, uv_thisLod, 1.0, depth);
-=======
-		const float2 uv_0 = LD_0_WorldToUV(i_cameraPos.xz);
-		depth = CREST_OCEAN_DEPTH_BASELINE;
-		SampleSeaDepth(_LD_Sampler_SeaFloorDepth_0, uv_0, 1.0, depth);
->>>>>>> 35e003b5
 		waveHeight = 0.0;
 
 #if _SHADOWS_ON
