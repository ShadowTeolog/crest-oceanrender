// Crest Ocean System

// This file is subject to the MIT License as seen in the root of this folder structure (LICENSE)

// Ocean LOD data - data, samplers and functions associated with LODs

// NOTE: This must match the value in LodDataMgr.cs, as it is used to allow the
// C# code to check if any parameters are within the MAX_LOD_COUNT limits
#define MAX_LOD_COUNT 16

// NOTE: these MUST match the values in PropertyWrapper.cs
#define THREAD_GROUP_SIZE_X 8
#define THREAD_GROUP_SIZE_Y 8

// Samplers and data associated with a LOD.
// _LD_Params: float4(world texel size, texture resolution, shape weight multiplier, 1 / texture resolution)
Texture2DArray _LD_TexArray_AnimatedWaves;
Texture2DArray _LD_TexArray_WaveBuffer;
Texture2DArray _LD_TexArray_SeaFloorDepth;
Texture2DArray _LD_TexArray_Foam;
Texture2DArray _LD_TexArray_Flow;
Texture2DArray _LD_TexArray_DynamicWaves;
Texture2DArray _LD_TexArray_Shadow;
uniform float4 _LD_Params[MAX_LOD_COUNT];
uniform float3 _LD_Pos_Scale[MAX_LOD_COUNT];
uniform const float _LD_SliceIndex;

// These are used in lods where we operate on data from
// previously calculated lods. Used in simulations and
// shadowing for example.
Texture2DArray _LD_TexArray_AnimatedWaves_Source;
Texture2DArray _LD_TexArray_WaveBuffer_Source;
Texture2DArray _LD_TexArray_SeaFloorDepth_Source;
Texture2DArray _LD_TexArray_Foam_Source;
Texture2DArray _LD_TexArray_Flow_Source;
Texture2DArray _LD_TexArray_DynamicWaves_Source;
Texture2DArray _LD_TexArray_Shadow_Source;
uniform float4 _LD_Params_Source[MAX_LOD_COUNT];
uniform float3 _LD_Pos_Scale_Source[MAX_LOD_COUNT];

SamplerState LODData_linear_clamp_sampler;

// Bias ocean floor depth so that default (0) values in texture are not interpreted as shallow and generating foam everywhere
#define CREST_OCEAN_DEPTH_BASELINE 1000.0

// Conversions for world space from/to UV space. All these should *not* be clamped otherwise they'll break fullscreen triangles.
float2 LD_WorldToUV(in float2 i_samplePos, in float2 i_centerPos, in float i_res, in float i_texelSize)
{
	return (i_samplePos - i_centerPos) / (i_texelSize * i_res) + 0.5;
}

float3 WorldToUV(in float2 i_samplePos, in float i_sliceIndex) {
	const float2 result = LD_WorldToUV(
		i_samplePos,
		_LD_Pos_Scale[i_sliceIndex].xy,
		_LD_Params[i_sliceIndex].y,
		_LD_Params[i_sliceIndex].x
	);
	return float3(result, i_sliceIndex);
}

float3 WorldToUV_BiggerLod(in float2 i_samplePos, in float i_sliceIndex_BiggerLod) {
	const float2 result = LD_WorldToUV(
		i_samplePos, _LD_Pos_Scale[i_sliceIndex_BiggerLod].xy,
		_LD_Params[i_sliceIndex_BiggerLod].y,
		_LD_Params[i_sliceIndex_BiggerLod].x
	);
	return float3(result, i_sliceIndex_BiggerLod);
}

float3 WorldToUV_Source(in float2 i_samplePos, in float i_sliceIndex_Source) {
	const float2 result = LD_WorldToUV(
		i_samplePos,
		_LD_Pos_Scale_Source[i_sliceIndex_Source].xy,
		_LD_Params_Source[i_sliceIndex_Source].y,
		_LD_Params_Source[i_sliceIndex_Source].x
	);
	return float3(result, i_sliceIndex_Source);
}


float2 LD_UVToWorld(in float2 i_uv, in float2 i_centerPos, in float i_res, in float i_texelSize)
{
	return i_texelSize * i_res * (i_uv - 0.5) + i_centerPos;
}

float2 UVToWorld(in float2 i_uv, in float i_sliceIndex) { return LD_UVToWorld(i_uv, _LD_Pos_Scale[i_sliceIndex].xy, _LD_Params[i_sliceIndex].y, _LD_Params[i_sliceIndex].x); }

// Shortcuts if _LD_SliceIndex is set
float3 WorldToUV(in float2 i_samplePos) { return WorldToUV(i_samplePos, _LD_SliceIndex); }
float3 WorldToUV_BiggerLod(in float2 i_samplePos) { return WorldToUV_BiggerLod(i_samplePos, _LD_SliceIndex + 1); }
float2 UVToWorld(in float2 i_uv) { return UVToWorld(i_uv, _LD_SliceIndex); }

// Convert compute shader id to uv texture coordinates
float2 IDtoUV(in float2 i_id, in float i_width, in float i_height)
{
	return (i_id + 0.5) / float2(i_width, i_height);
}

// Sampling functions
<<<<<<< HEAD
void SampleDisplacements(in sampler2D i_dispSampler, in float2 i_uv, in float i_wt, inout float3 io_worldPos, inout float io_sss)
{
	const half4 data = tex2Dlod(i_dispSampler, float4(i_uv, 0., 0.));

	io_worldPos += i_wt * data.xyz;
	io_sss += i_wt * data.a;
}

void SampleDisplacementsNormals(in sampler2D i_dispSampler, in float2 i_uv, in float i_wt, in float i_invRes, in float i_texelSize, inout float3 io_worldPos, inout half2 io_nxz, inout half io_sss)
{
	const float4 uv = float4(i_uv, 0., 0.);

	const half4 data = tex2Dlod(i_dispSampler, uv);
	io_sss += i_wt * data.a;

	const half3 disp = data.xyz;
=======
void SampleDisplacements(in Texture2DArray i_dispSampler, in float3 i_uv_slice, in float i_wt, inout float3 io_worldPos)
{
	const half3 disp = i_dispSampler.SampleLevel(LODData_linear_clamp_sampler, i_uv_slice, 0.0).xyz;
	io_worldPos += i_wt * disp;
}

void SampleDisplacementsNormals(in Texture2DArray i_dispSampler, in float3 i_uv_slice, in float i_wt, in float i_invRes, in float i_texelSize, inout float3 io_worldPos, inout half2 io_nxz)
{
	const half3 disp = i_dispSampler.Sample(LODData_linear_clamp_sampler, i_uv_slice).xyz;
>>>>>>> de8169cb
	io_worldPos += i_wt * disp;

	float3 n; {
		float3 dd = float3(i_invRes, 0.0, i_texelSize);
		half3 disp_x = dd.zyy + i_dispSampler.SampleLevel(LODData_linear_clamp_sampler, i_uv_slice + float3(dd.xy, 0.0), dd.y).xyz;
		half3 disp_z = dd.yyz + i_dispSampler.SampleLevel(LODData_linear_clamp_sampler, i_uv_slice + float3(dd.yx, 0.0), dd.y).xyz;
		n = normalize(cross(disp_z - disp, disp_x - disp));
	}
	io_nxz += i_wt * n.xz;
}

void SampleFoam(in Texture2DArray i_oceanFoamSampler, in float3 i_uv_slice, in float i_wt, inout half io_foam)
{
	io_foam += i_wt * i_oceanFoamSampler.SampleLevel(LODData_linear_clamp_sampler, i_uv_slice, 0.0).x;
}

void SampleFlow(in Texture2DArray i_oceanFlowSampler, in float3 i_uv_slice, in float i_wt, inout half2 io_flow)
{
	io_flow += i_wt * i_oceanFlowSampler.SampleLevel(LODData_linear_clamp_sampler, i_uv_slice, 0.0).xy;
}

void SampleSeaDepth(in Texture2DArray i_oceanDepthSampler, in float3 i_uv_slice, in float i_wt, inout half io_oceanDepth)
{
	io_oceanDepth += i_wt * (i_oceanDepthSampler.SampleLevel(LODData_linear_clamp_sampler, i_uv_slice, 0.0).x - CREST_OCEAN_DEPTH_BASELINE);
}

void SampleShadow(in Texture2DArray i_oceanShadowSampler, in float3 i_uv_slice, in float i_wt, inout half2 io_shadow)
{
	io_shadow += i_wt * i_oceanShadowSampler.SampleLevel(LODData_linear_clamp_sampler, i_uv_slice, 0.0).xy;
}

#define SampleLod(i_lodTextureArray, i_uv_slice) (i_lodTextureArray.SampleLevel(LODData_linear_clamp_sampler, i_uv_slice, 0.0))
#define SampleLodLevel(i_lodTextureArray, i_uv_slice, mips) (i_lodTextureArray.SampleLevel(LODData_linear_clamp_sampler, i_uv_slice, mips))

// Geometry data
// x: Grid size of lod data - size of lod data texel in world space.
// y: Grid size of geometry - distance between verts in mesh.
// zw: normalScrollSpeed0, normalScrollSpeed1
uniform float4 _GeomData;
uniform float3 _OceanCenterPosWorld;<|MERGE_RESOLUTION|>--- conflicted
+++ resolved
@@ -98,34 +98,18 @@
 }
 
 // Sampling functions
-<<<<<<< HEAD
-void SampleDisplacements(in sampler2D i_dispSampler, in float2 i_uv, in float i_wt, inout float3 io_worldPos, inout float io_sss)
+void SampleDisplacements(in Texture2DArray i_dispSampler, in float3 i_uv_slice, in float i_wt, inout float3 io_worldPos, inout half io_sss)
 {
-	const half4 data = tex2Dlod(i_dispSampler, float4(i_uv, 0., 0.));
-
+	const half4 data = i_dispSampler.SampleLevel(LODData_linear_clamp_sampler, i_uv_slice, 0.0);
 	io_worldPos += i_wt * data.xyz;
 	io_sss += i_wt * data.a;
 }
 
-void SampleDisplacementsNormals(in sampler2D i_dispSampler, in float2 i_uv, in float i_wt, in float i_invRes, in float i_texelSize, inout float3 io_worldPos, inout half2 io_nxz, inout half io_sss)
+void SampleDisplacementsNormals(in Texture2DArray i_dispSampler, in float3 i_uv_slice, in float i_wt, in float i_invRes, in float i_texelSize, inout float3 io_worldPos, inout half2 io_nxz, inout half io_sss)
 {
-	const float4 uv = float4(i_uv, 0., 0.);
-
-	const half4 data = tex2Dlod(i_dispSampler, uv);
+	const half4 data = i_dispSampler.SampleLevel(LODData_linear_clamp_sampler, i_uv_slice, 0.0);
 	io_sss += i_wt * data.a;
-
 	const half3 disp = data.xyz;
-=======
-void SampleDisplacements(in Texture2DArray i_dispSampler, in float3 i_uv_slice, in float i_wt, inout float3 io_worldPos)
-{
-	const half3 disp = i_dispSampler.SampleLevel(LODData_linear_clamp_sampler, i_uv_slice, 0.0).xyz;
-	io_worldPos += i_wt * disp;
-}
-
-void SampleDisplacementsNormals(in Texture2DArray i_dispSampler, in float3 i_uv_slice, in float i_wt, in float i_invRes, in float i_texelSize, inout float3 io_worldPos, inout half2 io_nxz)
-{
-	const half3 disp = i_dispSampler.Sample(LODData_linear_clamp_sampler, i_uv_slice).xyz;
->>>>>>> de8169cb
 	io_worldPos += i_wt * disp;
 
 	float3 n; {
