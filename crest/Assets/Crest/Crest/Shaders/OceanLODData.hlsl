--- conflicted
+++ resolved
@@ -24,15 +24,9 @@
 Texture2DArray _LD_TexArray_Flow;
 Texture2DArray _LD_TexArray_DynamicWaves;
 Texture2DArray _LD_TexArray_Shadow;
-<<<<<<< HEAD
+// _LD_Params: float4(world texel size, texture resolution, shape weight multiplier, 1 / texture resolution)
 const float4 _LD_Params[MAX_LOD_COUNT + 1];
 const float3 _LD_Pos_Scale[MAX_LOD_COUNT + 1];
-=======
-// _LD_Params: float4(world texel size, texture resolution, shape weight multiplier, 1 / texture resolution)
-uniform float4 _LD_Params[MAX_LOD_COUNT];
-uniform float3 _LD_Pos_Scale[MAX_LOD_COUNT];
-uniform const float _LD_SliceIndex;
->>>>>>> 56f9a1c0
 
 // These are used in lods where we operate on data from
 // previously calculated lods. Used in simulations and
