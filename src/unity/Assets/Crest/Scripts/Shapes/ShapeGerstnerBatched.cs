﻿// This file is subject to the MIT License as seen in the root of this folder structure (LICENSE)

using UnityEngine;
using UnityEngine.Rendering;

namespace Crest
{
    /// <summary>
    /// Support script for Gerstner wave ocean shapes.
    /// Generates a number of batches of Gerstner waves.
    /// </summary>
    public class ShapeGerstnerBatched : MonoBehaviour, ICollProvider
    {
        [Tooltip("Geometry to rasterize into wave buffers to generate waves.")]
        public Mesh _rasterMesh;
        [Tooltip("Shader to be used to render out a single Gerstner octave.")]
        public Shader _waveShader;
        [Tooltip("The spectrum that defines the ocean surface shape. Create asset of type Crest/Ocean Waves Spectrum.")]
        public OceanWaveSpectrum _spectrum;

        [Delayed, Tooltip("How many wave components to generate in each octave.")]
        public int _componentsPerOctave = 5;

        [Range(0f, 1f)]
        public float _weight = 1f;

        public int _randomSeed = 0;

        float _minSpatialLengthForArea = 0;

        // data for all components
        float[] _wavelengths;
        float[] _amplitudes;
        float[] _angleDegs;
        float[] _phases;

        // useful references
        Material[] _materials;
        Material _materialBigWaveTransition;

        // IMPORTANT - this mirrors the constant with the same name in ShapeGerstnerBatch.shader, both must be updated together!
        const int BATCH_SIZE = 32;

        enum CmdBufStatus
        {
            NoStatus,
            NotAttached,
            Attached
        }

        // scratch data used by batching code
        struct UpdateBatchScratchData
        {
            public static Vector4[] _wavelengthsBatch = new Vector4[BATCH_SIZE / 4];
            public static Vector4[] _ampsBatch = new Vector4[BATCH_SIZE / 4];
            public static Vector4[] _anglesBatch = new Vector4[BATCH_SIZE / 4];
            public static Vector4[] _phasesBatch = new Vector4[BATCH_SIZE / 4];
            public static Vector4[] _chopScalesBatch = new Vector4[BATCH_SIZE / 4];
            public static Vector4[] _gravityScalesBatch = new Vector4[BATCH_SIZE / 4];
        }

        void Start()
        {
            if (OceanRenderer.Instance == null)
            {
                enabled = false;
                return;
            }

            if ( _spectrum == null )
            {
                _spectrum = ScriptableObject.CreateInstance<OceanWaveSpectrum>();
                _spectrum.name = "Default Waves (auto)";
            }
        }

        void Update()
        {
            // Set random seed to get repeatable results
            Random.State randomStateBkp = Random.state;
            Random.InitState(_randomSeed);

            _spectrum.GenerateWaveData(_componentsPerOctave, ref _wavelengths, ref _angleDegs, ref _phases);

            Random.state = randomStateBkp;

            _minSpatialLengthForArea = 0f;

            UpdateAmplitudes();

            ReportMaxDisplacement();

            // this is done every frame for flexibility/convenience, in case the lod count changes
            if (_materials == null || _materials.Length != OceanRenderer.Instance.CurrentLodCount)
            {
                InitMaterials();
            }
        }

        void UpdateAmplitudes()
        {
            if (_amplitudes == null || _amplitudes.Length != _wavelengths.Length)
            {
                _amplitudes = new float[_wavelengths.Length];
            }

            for (int i = 0; i < _wavelengths.Length; i++)
            {
                _amplitudes[i] = _weight * _spectrum.GetAmplitude(_wavelengths[i], _componentsPerOctave);
            }
        }

        private void ReportMaxDisplacement()
        {
            float ampSum = 0f;
            for (int i = 0; i < _wavelengths.Length; i++)
            {
                ampSum += _amplitudes[i] * _spectrum._chopScales[i / _componentsPerOctave];
            }
            OceanRenderer.Instance.ReportMaxDisplacementFromShape(ampSum * _spectrum._chop, ampSum);
        }

        void InitMaterials()
        {
            foreach (var child in transform)
            {
                Destroy((child as Transform).gameObject);
            }

            // num octaves plus one, because there is an additional last bucket for large wavelengths
            _materials = new Material[OceanRenderer.Instance.CurrentLodCount];

            for (int i = 0; i < _materials.Length; i++)
            {
                _materials[i] = new Material(_waveShader);
            }

            _materialBigWaveTransition = new Material(_waveShader);
        }

        private void LateUpdate()
        {
            LateUpdateMaterials();
        }

        /// <summary>
        /// Computes Gerstner params for a set of waves, for the given lod idx. Writes shader data to the given material.
        /// Returns number of wave components rendered in this batch.
        /// </summary>
        int UpdateBatch(int lodIdx, int firstComponent, int lastComponentNonInc, Material material)
        {
            int numComponents = lastComponentNonInc - firstComponent;
            int numInBatch = 0;
            int dropped = 0;

            // register any nonzero components
            for( int i = 0; i < numComponents; i++)
            {
                float wl = _wavelengths[firstComponent + i];
                float amp = _amplitudes[firstComponent + i];

                if( amp >= 0.001f )
                {
                    if( numInBatch < BATCH_SIZE)
                    {
                        int vi = numInBatch / 4;
                        int ei = numInBatch - vi * 4;
                        UpdateBatchScratchData._wavelengthsBatch[vi][ei] = wl;
                        UpdateBatchScratchData._ampsBatch[vi][ei] = amp;
                        UpdateBatchScratchData._anglesBatch[vi][ei] =
                            Mathf.Deg2Rad * (OceanRenderer.Instance._windDirectionAngle + _angleDegs[firstComponent + i]);
                        UpdateBatchScratchData._phasesBatch[vi][ei] = _phases[firstComponent + i];
                        UpdateBatchScratchData._chopScalesBatch[vi][ei] = _spectrum._chopScales[(firstComponent + i) / _componentsPerOctave];
                        UpdateBatchScratchData._gravityScalesBatch[vi][ei] = _spectrum._gravityScales[(firstComponent + i) / _componentsPerOctave];
                        numInBatch++;
                    }
                    else
                    {
                        dropped++;
                    }
                }
            }

            if (dropped > 0)
            {
                Debug.LogWarning(string.Format("Gerstner LOD{0}: Batch limit reached, dropped {1} wavelengths. To support bigger batch sizes, see the comment around the BATCH_SIZE declaration.", lodIdx, dropped), this);
                numComponents = BATCH_SIZE;
            }

            if (numInBatch == 0)
            {
                // no waves to draw - abort
                return numInBatch;
            }

            // if we did not fill the batch, put a terminator signal after the last position
            if( numInBatch < BATCH_SIZE)
            {
                int vi = numInBatch / 4;
                int ei = numInBatch - vi * 4;
                UpdateBatchScratchData._wavelengthsBatch[vi][ei] = 0f;
            }

            // apply the data to the shape material
            material.SetVectorArray("_Wavelengths", UpdateBatchScratchData._wavelengthsBatch);
            material.SetVectorArray("_Amplitudes", UpdateBatchScratchData._ampsBatch);
            material.SetVectorArray("_Angles", UpdateBatchScratchData._anglesBatch);
            material.SetVectorArray("_Phases", UpdateBatchScratchData._phasesBatch);
            material.SetVectorArray("_ChopScales", UpdateBatchScratchData._chopScalesBatch);
            material.SetVectorArray("_GravityScales", UpdateBatchScratchData._gravityScalesBatch);
            material.SetFloat("_NumInBatch", numInBatch);
            material.SetFloat("_Chop", _spectrum._chop);
            material.SetFloat("_Gravity", OceanRenderer.Instance.Gravity * _spectrum._gravityScale);

            OceanRenderer.Instance._lodDataAnimWaves.BindResultData(lodIdx, 0, material);

            if (OceanRenderer.Instance._createSeaFloorDepthData)
            {
                OceanRenderer.Instance._lodDataSeaDepths.BindResultData(lodIdx, 0, material, false);
            }

            return numInBatch;
        }

        // more complicated than i would like - loops over each component and assigns to a gerstner batch which will render to a LOD.
        // the camera WL range does not always match the octave WL range (because the vertices per wave is not constrained to powers of
        // 2, unfortunately), so i cant easily just loop over octaves. also any WLs that either go to the last WDC, or dont fit in the last
        // WDC, are rendered into both the last and second-to-last WDCs, in order to transition them smoothly without pops in all scenarios.
        void LateUpdateMaterials()
        {
            int componentIdx = 0;

            // seek forward to first wavelength that is big enough to render into current LODs
            float minWl = OceanRenderer.Instance._lodDataAnimWaves.MaxWavelength(0) / 2f;
            while (_wavelengths[componentIdx] < minWl && componentIdx < _wavelengths.Length)
            {
                componentIdx++;
            }

            // batch together appropriate wavelengths for each lod, except the last lod, which are handled separately below
            for (int lod = 0; lod < OceanRenderer.Instance.CurrentLodCount - 1; lod++, minWl *= 2f)
            {
                int startCompIdx = componentIdx;
                while(componentIdx < _wavelengths.Length && _wavelengths[componentIdx] < 2f * minWl)
                {
                    componentIdx++;
                }

                // TODO - where should this logic go?
                if (UpdateBatch(lod, startCompIdx, componentIdx, _materials[lod]) > 0)
                {
                    // draw shape into this lod
                    //AddDrawShapeCommandBuffer(lod);
                }
                else
                {
                    //RemoveDrawShapeCommandBuffer(lod);
                }
            }

            // the last batch handles waves for the last lod, and waves that did not fit in the last lod
            int lastBatchCount = UpdateBatch(OceanRenderer.Instance.CurrentLodCount - 1, componentIdx, _wavelengths.Length, _materials[OceanRenderer.Instance.CurrentLodCount - 1]);
            UpdateBatch(OceanRenderer.Instance.CurrentLodCount - 2, componentIdx, _wavelengths.Length, _materialBigWaveTransition);

            // TODO - where should this logic go?
            if (lastBatchCount > 0)
            {
                // special command buffers that get added to last 2 lods, to handle smooth transitions for camera height changes
                //AddDrawShapeBigWavelengthsCommandBuffer();
            }
            else
            {
                //RemoveDrawShapeBigWavelengthsCommandBuffer();
            }
        }

        // helper code below to manage command buffers. lods from 0 to N-2 render the gerstner waves from their lod. additionally, any waves
        // in the biggest lod, or too big for the biggest lod, are rendered into both of the last two lods N-1 and N-2, as this allows us to
        // move these waves between lods without pops when the camera changes heights and the lods need to change scale.

        public void BuildCommandBuffer(int lodIdx, OceanRenderer ocean, CommandBuffer buf)
        {
<<<<<<< HEAD
            var drawMatrix = Matrix4x4.TRS(Vector3.zero, Quaternion.AngleAxis(90f, Vector3.right), Vector3.one);
=======
>>>>>>> d2185f5f
            var lodCount = ocean.CurrentLodCount;

            // lods up to but not including the last lod get the normal sets of waves
            if (lodIdx < lodCount - 1)
            {
                buf.DrawMesh(_rasterMesh, Matrix4x4.identity, _materials[lodIdx]);
            }

            // TODO knocked this out because waves are not weighted properly
            //// the second-to-last lod will transition content into it from the last lod
            //if (lodIdx == lodCount - 2)
            //{
            //    buf.DrawMesh(_rasterMesh, Matrix4x4.identity, _materialBigWaveTransition);
            //}

            // last lod gets the big wavelengths
            if (lodIdx == lodCount - 1)
            {
                buf.DrawMesh(_rasterMesh, Matrix4x4.identity, _materials[OceanRenderer.Instance.CurrentLodCount - 1]);
            }
        }

        float ComputeWaveSpeed(float wavelength/*, float depth*/)
        {
            // wave speed of deep sea ocean waves: https://en.wikipedia.org/wiki/Wind_wave
            // https://en.wikipedia.org/wiki/Dispersion_(water_waves)#Wave_propagation_and_dispersion
            float g = 9.81f;
            float k = 2f * Mathf.PI / wavelength;
            //float h = max(depth, 0.01);
            //float cp = sqrt(abs(tanh_clamped(h * k)) * g / k);
            float cp = Mathf.Sqrt(g / k);
            return cp;
        }

        public bool SampleDisplacement(ref Vector3 i_worldPos, out Vector3 o_displacement, float minSpatialLength = 0f)
        {
            o_displacement = Vector3.zero;

            if (_amplitudes == null)
            {
                return false;
            }

            Vector2 pos = new Vector2(i_worldPos.x, i_worldPos.z);
            float mytime = OceanRenderer.Instance.CurrentTime;
            float windAngle = OceanRenderer.Instance._windDirectionAngle;
            float minWavelength = minSpatialLength / 2f;

            for (int j = 0; j < _amplitudes.Length; j++)
            {
                if (_amplitudes[j] <= 0.001f) continue;
                if (_wavelengths[j] < minWavelength) continue;

                float C = ComputeWaveSpeed(_wavelengths[j]);

                // direction
                Vector2 D = new Vector2(Mathf.Cos((windAngle + _angleDegs[j]) * Mathf.Deg2Rad), Mathf.Sin((windAngle + _angleDegs[j]) * Mathf.Deg2Rad));
                // wave number
                float k = 2f * Mathf.PI / _wavelengths[j];

                float x = Vector2.Dot(D, pos);
                float t = k * (x + C * mytime) + _phases[j];
                float disp = -_spectrum._chop * Mathf.Sin(t);
                o_displacement += _amplitudes[j] * new Vector3(
                    D.x * disp,
                    Mathf.Cos(t),
                    D.y * disp
                    );
            }

            return true;
        }

        public bool GetSurfaceVelocity(ref Vector3 i_worldPos, out Vector3 o_surfaceVel, float minSpatialLength)
        {
            o_surfaceVel = Vector3.zero;

            if (_amplitudes == null) return false;

            Vector2 pos = new Vector2(i_worldPos.x, i_worldPos.z);
            float mytime = OceanRenderer.Instance.CurrentTime;
            float windAngle = OceanRenderer.Instance._windDirectionAngle;
            float minWaveLength = minSpatialLength / 2f;

            for (int j = 0; j < _amplitudes.Length; j++)
            {
                if (_amplitudes[j] <= 0.001f) continue;
                if (_wavelengths[j] < minWaveLength) continue;

                float C = ComputeWaveSpeed(_wavelengths[j]);

                // direction
                Vector2 D = new Vector2(Mathf.Cos((windAngle + _angleDegs[j]) * Mathf.Deg2Rad), Mathf.Sin((windAngle + _angleDegs[j]) * Mathf.Deg2Rad));
                // wave number
                float k = 2f * Mathf.PI / _wavelengths[j];

                float x = Vector2.Dot(D, pos);
                float t = k * (x + C * mytime) + _phases[j];
                float disp = -_spectrum._chop * k * C * Mathf.Cos(t);
                o_surfaceVel += _amplitudes[j] * new Vector3(
                    D.x * disp,
                    -k * C * Mathf.Sin(t),
                    D.y * disp
                    );
            }

            return true;
        }

        public void SampleDisplacementVel(ref Vector3 i_worldPos, out Vector3 o_displacement, out bool o_displacementValid, out Vector3 o_displacementVel, out bool o_velValid, float minSpatialLength)
        {
            o_displacementValid = SampleDisplacement(ref i_worldPos, out o_displacement, minSpatialLength);
            o_velValid = GetSurfaceVelocity(ref i_worldPos, out o_displacementVel, minSpatialLength);
        }

        public bool SampleHeight(ref Vector3 i_worldPos, out float o_height, float minSpatialLength = 0f)
        {
            o_height = 0f;

            Vector3 posFlatland = i_worldPos;
            posFlatland.y = OceanRenderer.Instance.transform.position.y;

            Vector3 undisplacedPos;
            if (!ComputeUndisplacedPosition(ref posFlatland, out undisplacedPos, minSpatialLength))
                return false;

            Vector3 disp;
            if (!SampleDisplacement(ref undisplacedPos, out disp, minSpatialLength))
                return false;

            o_height = posFlatland.y + disp.y;

            return true;
        }

        public bool PrewarmForSamplingArea(Rect areaXZ)
        {
            // We're not bothered with areas as the waves are infinite, so just reset the cached min wavelength.
            _minSpatialLengthForArea = 0f;
            return true;
        }
        public bool PrewarmForSamplingArea(Rect areaXZ, float minSpatialLength)
        {
            // Compute min wavelength based on the min spatial length of the subject. Don't bother computing waves that cross
            // the object more than twice.
            _minSpatialLengthForArea = minSpatialLength;
            return true;
        }

        // compute normal to a surface with a parameterization - equation 14 here: http://mathworld.wolfram.com/NormalVector.html
        public bool SampleNormal(ref Vector3 i_undisplacedWorldPos, out Vector3 o_normal, float minSpatialLength)
        {
            o_normal = Vector3.zero;

            if (_amplitudes == null) return false;

            var pos = new Vector2(i_undisplacedWorldPos.x, i_undisplacedWorldPos.z);
            float mytime = OceanRenderer.Instance.CurrentTime;
            float windAngle = OceanRenderer.Instance._windDirectionAngle;
            float minWaveLength = minSpatialLength / 2f;

            // base rate of change of our displacement function in x and z is unit
            var delfdelx = Vector3.right;
            var delfdelz = Vector3.forward;

            for (int j = 0; j < _amplitudes.Length; j++)
            {
                if (_amplitudes[j] <= 0.001f) continue;
                if (_wavelengths[j] < minWaveLength) continue;

                float C = ComputeWaveSpeed(_wavelengths[j]);

                // direction
                var D = new Vector2(Mathf.Cos((windAngle + _angleDegs[j]) * Mathf.Deg2Rad), Mathf.Sin((windAngle + _angleDegs[j]) * Mathf.Deg2Rad));
                // wave number
                float k = 2f * Mathf.PI / _wavelengths[j];

                float x = Vector2.Dot(D, pos);
                float t = k * (x + C * mytime) + _phases[j];
                float disp = k * -_spectrum._chop * Mathf.Cos(t);
                float dispx = D.x * disp;
                float dispz = D.y * disp;
                float dispy = -k * Mathf.Sin(t);

                delfdelx += _amplitudes[j] * new Vector3(D.x * dispx, D.x * dispy, D.y * dispx);
                delfdelz += _amplitudes[j] * new Vector3(D.x * dispz, D.y * dispy, D.y * dispz);
            }

            o_normal = Vector3.Cross(delfdelz, delfdelx).normalized;

            return true;
        }

        public bool ComputeUndisplacedPosition(ref Vector3 i_worldPos, out Vector3 o_undisplacedWorldPos, float minSpatialLength)
        {
            // FPI - guess should converge to location that displaces to the target position
            Vector3 guess = i_worldPos;
            // 2 iterations was enough to get very close when chop = 1, added 2 more which should be
            // sufficient for most applications. for high chop values or really stormy conditions there may
            // be some error here. one could also terminate iteration based on the size of the error, this is
            // worth trying but is left as future work for now.
            Vector3 disp;
            for (int i = 0; i < 4 && SampleDisplacement(ref guess, out disp, minSpatialLength); i++)
            {
                Vector3 error = guess + disp - i_worldPos;
                guess.x -= error.x;
                guess.z -= error.z;
            }

            o_undisplacedWorldPos = guess;
            o_undisplacedWorldPos.y = OceanRenderer.Instance.SeaLevel;

            return true;
        }

        public bool SampleDisplacementInArea(ref Vector3 i_worldPos, out Vector3 o_displacement)
        {
            return SampleDisplacement(ref i_worldPos, out o_displacement, _minSpatialLengthForArea);
        }

        public void SampleDisplacementVelInArea(ref Vector3 i_worldPos, out Vector3 o_displacement, out bool o_displacementValid, out Vector3 o_displacementVel, out bool o_velValid)
        {
            SampleDisplacementVel(ref i_worldPos, out o_displacement, out o_displacementValid, out o_displacementVel, out o_velValid, _minSpatialLengthForArea);
        }

        public bool SampleNormalInArea(ref Vector3 i_undisplacedWorldPos, out Vector3 o_normal)
        {
            return SampleNormal(ref i_undisplacedWorldPos, out o_normal, _minSpatialLengthForArea);
        }

        public AvailabilityResult CheckAvailability(ref Vector3 i_worldPos, float minSpatialLength)
        {
            return _amplitudes == null ? AvailabilityResult.NotInitialisedYet : AvailabilityResult.DataAvailable;
        }
    }
}<|MERGE_RESOLUTION|>--- conflicted
+++ resolved
@@ -280,10 +280,6 @@
 
         public void BuildCommandBuffer(int lodIdx, OceanRenderer ocean, CommandBuffer buf)
         {
-<<<<<<< HEAD
-            var drawMatrix = Matrix4x4.TRS(Vector3.zero, Quaternion.AngleAxis(90f, Vector3.right), Vector3.one);
-=======
->>>>>>> d2185f5f
             var lodCount = ocean.CurrentLodCount;
 
             // lods up to but not including the last lod get the normal sets of waves
