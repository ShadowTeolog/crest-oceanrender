--- conflicted
+++ resolved
@@ -8,16 +8,10 @@
   m_PrefabInternal: {fileID: 0}
   m_Name: Ocean
   m_Shader: {fileID: 4800000, guid: 668aecf91371c8b4997e42c0c7b19527, type: 3}
-<<<<<<< HEAD
   m_ShaderKeywords: _APPLYNORMALMAPPING_ON _CAUSTICS_ON _COMPILESHADERWITHDEBUGINFO_ON
     _COMPUTEDIRECTIONALLIGHT_ON _DEBUGMULTIPLYBYLIGHT0COLOR_ON _FOAM3DLIGHTING_ON
     _SUBSURFACEHEIGHTLERP_ON _SUBSURFACESCATTERING_ON _SUBSURFACESHALLOWCOLOUR_ON
     _TRANSPARENCY_ON
-=======
-  m_ShaderKeywords: _APPLYNORMALMAPPING_ON _CAUSTICS_ON _COMPUTEDIRECTIONALLIGHT_ON
-    _DEBUGMULTIPLYBYLIGHT0COLOR_ON _FOAM3DLIGHTING_ON _FOAM_ON _SUBSURFACEHEIGHTLERP_ON
-    _SUBSURFACESCATTERING_ON _SUBSURFACESHALLOWCOLOUR_ON _TRANSPARENCY_ON
->>>>>>> 74b64c2d
   m_LightmapFlags: 5
   m_EnableInstancingVariants: 0
   m_DoubleSidedGI: 0
