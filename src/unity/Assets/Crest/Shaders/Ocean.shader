--- conflicted
+++ resolved
@@ -305,25 +305,11 @@
 
 				void ComputeFoam(half i_foam, float2 i_worldXZUndisplaced, float2 i_worldXZ, half3 i_n, half i_shorelineFoam, float i_pixelZ, float i_sceneZ, half3 i_view, float3 i_lightDir, out half3 o_bubbleCol, out half4 o_whiteFoamCol)
 				{
-<<<<<<< HEAD
-					//foamAmount += _WaveFoamStrength * saturate(_WaveFoamCoverage - i_determinant);
-					half foamAmount = i_foam;
-					// Shoreline foam
-					foamAmount += i_shorelineFoam;
-					// feather foam very close to shore
-					foamAmount *= saturate((i_sceneZ - i_pixelZ) / _ShorelineFoamMinDepth);
-
-=======
->>>>>>> 45331b74
 					// Additive underwater foam
 					float2 foamUVBubbles = (lerp(i_worldXZUndisplaced, i_worldXZ, 0.5) + 0.5 * _MyTime * _WindDirXZ) / _FoamScale;
 					foamUVBubbles += 0.25 * i_n.xz;
 					half bubbleFoamTexValue = texture(_FoamTexture, .37 * foamUVBubbles - .1*i_view.xz / i_view.y).r;
-<<<<<<< HEAD
-					half bubbleFoam = bubbleFoamTexValue * i_foam; // bubbleFoamTexValue * saturate(_WaveFoamBubblesCoverage - i_determinant);
-=======
 					half bubbleFoam = bubbleFoamTexValue * _WaveFoamBubblesStrength * saturate(i_foam - _WaveFoamBubblesStart);
->>>>>>> 45331b74
 					o_bubbleCol = bubbleFoam * _FoamBubbleColor.rgb * (AmbientLight() + _LightColor0);
 
 					// White foam on top, with black-point fading
