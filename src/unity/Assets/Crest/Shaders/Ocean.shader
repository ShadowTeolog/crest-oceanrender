--- conflicted
+++ resolved
@@ -58,13 +58,13 @@
 		_SkyDirectionality("    Directionality", Range(0.0, 0.99)) = 1.0
 		[HDR] _SkyAwayFromSun("    Away From Sun", Color) = (1.0, 1.0, 1.0, 1.0)
 		[Toggle] _Shadows("Shadows", Float) = 1
+		[Toggle] _ApplyFlowToNormals("Apply Flow To Normals (Experimental)", Float) = 0
 		[Enum(CullMode)] _CullMode("Cull Mode", Int) = 2
 		[Toggle] _DebugDisableShapeTextures("Debug Disable Shape Textures", Float) = 0
 		[Toggle] _DebugVisualiseShapeSample("Debug Visualise Shape Sample", Float) = 0
 		[Toggle] _DebugVisualiseFlow("Debug Visualise Flow", Float) = 0
 		[Toggle] _DebugDisableSmoothLOD("Debug Disable Smooth LOD", Float) = 0
 		[Toggle] _CompileShaderWithDebugInfo("Compile Shader With Debug Info (D3D11)", Float) = 0
-		[Toggle] _ApplyFlowToNormals("Apply Flow To Normals (Experimental)", Float) = 0
 	}
 
 	Category
@@ -255,91 +255,13 @@
 
 				// frag shader uniforms
 
-<<<<<<< HEAD
-				uniform sampler2D _FoamTexture;
-				uniform float4 _FoamTexture_TexelSize;
-				uniform half4 _FoamWhiteColor;
-				uniform half4 _FoamBubbleColor;
-				uniform half _ShorelineFoamMinDepth;
-				uniform half _WaveFoamFeather;
-				uniform half _WaveFoamBubblesCoverage;
-				uniform half _WaveFoamNormalStrength;
-				uniform half _WaveFoamSpecularFallOff;
-				uniform half _WaveFoamSpecularBoost;
-				uniform half _WaveFoamLightScale;
-
-=======
 				#include "OceanFoam.hlsl"
 				#include "OceanEmission.hlsl"
 				#include "OceanReflection.hlsl"
->>>>>>> 06fee1fc
 				uniform sampler2D _Normals;
 				#include "OceanNormalMapping.hlsl"
 
-<<<<<<< HEAD
-				void ComputeFoam(half i_foam, float2 i_worldXZUndisplaced, float2 i_worldXZ, half3 i_n, float i_pixelZ, float i_sceneZ, half3 i_view, float3 i_lightDir, half i_shadow, out half3 o_bubbleCol, out half4 o_whiteFoamCol)
-				{
-					half foamAmount = i_foam;
-
-					// feather foam very close to shore
-					foamAmount *= saturate((i_sceneZ - i_pixelZ) / _ShorelineFoamMinDepth);
-
-					// Additive underwater foam - use same foam texture but add mip bias to blur for free
-					float2 foamUVBubbles = (lerp(i_worldXZUndisplaced, i_worldXZ, 0.05) + 0.5 * _Time.y * _WindDirXZ) / _FoamScale + 0.125 * i_n.xz;
-					half bubbleFoamTexValue = tex2Dlod(_FoamTexture, float4(.74 * foamUVBubbles - .05*i_view.xz / i_view.y, 0., 5.)).r;
-					o_bubbleCol = (half3)bubbleFoamTexValue * _FoamBubbleColor.rgb * saturate(i_foam * _WaveFoamBubblesCoverage);
-
-					// White foam on top, with black-point fading
-					half whiteFoam = WhiteFoamTexture(foamAmount, i_worldXZUndisplaced);
-
-					#if _FOAM3DLIGHTING_ON
-					// Scale up delta by Z - keeps 3d look better at distance. better way to do this?
-					float2 dd = float2(0.25 * i_pixelZ * _FoamTexture_TexelSize.x, 0.);
-					half whiteFoam_x = WhiteFoamTexture(foamAmount, i_worldXZUndisplaced + dd.xy);
-					half whiteFoam_z = WhiteFoamTexture(foamAmount, i_worldXZUndisplaced + dd.yx);
-
-					// compute a foam normal
-					half dfdx = whiteFoam_x - whiteFoam, dfdz = whiteFoam_z - whiteFoam;
-					half3 fN = normalize(i_n + _WaveFoamNormalStrength * half3(-dfdx, 0., -dfdz));
-					// do simple NdL and phong lighting
-					half foamNdL = max(0., dot(fN, i_lightDir));
-					o_whiteFoamCol.rgb = _FoamWhiteColor.rgb * (AmbientLight() + _WaveFoamLightScale * _LightColor0 * foamNdL * i_shadow);
-					half3 refl = reflect(-i_view, fN);
-					o_whiteFoamCol.rgb += pow(max(0., dot(refl, i_lightDir)), _WaveFoamSpecularFallOff) * _WaveFoamSpecularBoost * _LightColor0 * i_shadow;
-					#else // _FOAM3DLIGHTING_ON
-					o_whiteFoamCol.rgb = _FoamWhiteColor.rgb * (AmbientLight() + _WaveFoamLightScale * _LightColor0 * i_shadow);
-					#endif // _FOAM3DLIGHTING_ON
-
-					o_whiteFoamCol.a = _FoamWhiteColor.a * whiteFoam;
-				}
-=======
 				uniform sampler2D _CameraDepthTexture;
->>>>>>> 06fee1fc
-
-				void ComputeFoamWithFlow(half2 flow, half i_foam, float2 i_worldXZUndisplaced, float2 i_worldXZ, half3 i_n, float i_pixelZ, float i_sceneZ, half3 i_view, float3 i_lightDir, half i_shadow, out half3 o_bubbleCol, out half4 o_whiteFoamCol)
-				{
-					const float half_period = .05;
-					const float period = half_period * 2;
-					float sample1_offset = fmod(_Time, period);
-					float sample1_weight = sample1_offset / half_period;
-					if(sample1_weight > 1.0) sample1_weight = 2.0 - sample1_weight;
-					float sample2_offset = fmod(_Time + half_period, period);
-					float sample2_weight = 1.0 - sample1_weight;
-
-					// In order to prevent flow from distorting the UVs too much,
-					// we fade between two samples of normal maps so that for each
-					// sample the UVs can be reset
-					half3 o_bubbleCol1 = half3(0, 0, 0);
-					half4 o_whiteFoamCol1 = half4(0, 0, 0, 0);
-					half3 o_bubbleCol2 = half3(0, 0, 0);
-					half4 o_whiteFoamCol2 = half4(0, 0, 0, 0);
-
-
-					ComputeFoam(i_foam, i_worldXZUndisplaced - (flow * sample1_offset), i_worldXZ, i_n, i_pixelZ, i_sceneZ, i_view, i_lightDir, i_shadow, o_bubbleCol1, o_whiteFoamCol1);
-					ComputeFoam(i_foam, i_worldXZUndisplaced - (flow * sample2_offset), i_worldXZ, i_n, i_pixelZ, i_sceneZ, i_view, i_lightDir, i_shadow, o_bubbleCol2, o_whiteFoamCol2);
-					o_bubbleCol = (sample1_weight * o_bubbleCol1) + (sample2_weight * o_bubbleCol2);
-					o_whiteFoamCol = (sample1_weight * o_whiteFoamCol1) + (sample2_weight * o_whiteFoamCol2);
-				}
 
 				float3 WorldSpaceLightDir(float3 worldPos)
 				{
@@ -352,129 +274,6 @@
 					return lightDir;
 				}
 
-<<<<<<< HEAD
-				half3 OceanEmission(float3 worldPos, half oceanDepth, half3 view, half3 n, half3 n_geom, float3 lightDir, half i_shadow, half4 grabPos, half3 screenPos, float pixelZ, half2 uvDepth, float sceneZ, float sceneZ01, half3 bubbleCol)
-				{
-					// base colour
-					half3 col = _Diffuse;
-
-					#if _SUBSURFACESCATTERING_ON
-					{
-						#if _SUBSURFACESHALLOWCOLOUR_ON
-						float deepness = pow(1. - saturate(oceanDepth / _SubSurfaceDepthMax), _SubSurfaceDepthPower);
-						col = lerp(col, _SubSurfaceShallowCol, deepness);
-						#endif
-
-						#if _SUBSURFACEHEIGHTLERP_ON
-						half h = worldPos.y - _OceanCenterPosWorld.y;
-						col += pow(saturate(0.5 + 2.0 * h / _SubSurfaceHeightMax), _SubSurfaceHeightPower) * _SubSurfaceCrestColour.rgb;
-						#endif
-
-						// light
-						// use the constant term (0th order) of SH stuff - this is the average. it seems to give the right kind of colour
-						col *= half3(unity_SHAr.w, unity_SHAg.w, unity_SHAb.w);
-
-						// Approximate subsurface scattering - add light when surface faces viewer. Use geometry normal - don't need high freqs.
-						half towardsSun = pow(max(0., dot(lightDir, -view)), _SubSurfaceSunFallOff);
-						col += (_SubSurfaceBase + _SubSurfaceSun * towardsSun) * max(dot(n_geom, view), 0.) * _SubSurfaceColour.rgb * _LightColor0 * i_shadow;
-					}
-					#endif // _SUBSURFACESCATTERING_ON
-
-					// underwater bubbles reflect in light
-					col += bubbleCol;
-
-					#if _TRANSPARENCY_ON
-
-					// zfar? then don't read from the backbuffer at all, as i get occasionally nans spread across the screen when reading
-					// from uninit'd backbuffer
-					if (sceneZ01 != 0.0)
-					{
-						half2 uvBackgroundRefract = grabPos.xy / grabPos.w + .02 * n.xz;
-						half2 uvDepthRefract = uvDepth + .02 * n.xz;
-						half3 alpha = (half3)1.;
-
-						// if we haven't refracted onto a surface in front of the water surface, compute an alpha based on Z delta
-						if (sceneZ > pixelZ)
-						{
-							float sceneZRefract = LinearEyeDepth(tex2D(_CameraDepthTexture, uvDepthRefract).x);
-							float maxZ = max(sceneZ, sceneZRefract);
-							float deltaZ = maxZ - pixelZ;
-							alpha = 1. - exp(-_DepthFogDensity.xyz * deltaZ);
-						}
-
-						half3 sceneColour = tex2D(_BackgroundTexture, uvBackgroundRefract).rgb;
-
-						#if _CAUSTICS_ON
-						// could sample from the screen space shadow texture to attenuate this..
-						// underwater caustics - dedicated to P
-						float3 camForward = mul((float3x3)unity_CameraToWorld, float3(0., 0., 1.));
-						float3 scenePos = _WorldSpaceCameraPos - view * sceneZ / dot(camForward, -view);
-						const float2 scenePosUV = LD_1_WorldToUV(scenePos.xz);
-						half3 disp = 0., n_dummy = 0.;
-						// this gives height at displaced position, not exactly at query position.. but it helps. i cant pass this from vert shader
-						// because i dont know it at scene pos.
-						SampleDisplacements(_LD_Sampler_AnimatedWaves_1, scenePosUV, 1.0, _LD_Params_1.w, _LD_Params_1.x, disp, n_dummy);
-						half waterHeight = _OceanCenterPosWorld.y + disp.y;
-						half sceneDepth = waterHeight - scenePos.y;
-						half bias = abs(sceneDepth - _CausticsFocalDepth) / _CausticsDepthOfField;
-						// project along light dir, but multiply by a fudge factor reduce the angle bit - compensates for fact that in real life
-						// caustics come from many directions and don't exhibit such a strong directonality
-						float2 surfacePosXZ = scenePos.xz + lightDir.xz * sceneDepth / (4.*lightDir.y);
-						half2 causticN = _CausticsDistortionStrength * UnpackNormal(tex2D(_Normals, surfacePosXZ / _CausticsDistortionScale)).xy;
-						half4 cuv1 = half4((surfacePosXZ / _CausticsTextureScale + 1.3 *causticN + half2(0.88*_Time.x + 17.16, -3.38*_Time.x)), 0., bias);
-						half4 cuv2 = half4((1.37*surfacePosXZ / _CausticsTextureScale + 1.77*causticN + half2(4.96*_Time.x, 2.34*_Time.x)), 0., bias);
-
-						half causticsStrength = _CausticsStrength;
-						#if _SHADOWS_ON
-						{
-							// only sample the bigger lod. if pops are noticeable this could lerp the 2 lods smoothly, but i didnt notice issues.
-							float causticShadow = 0.;
-							float2 uv_1 = LD_1_WorldToUV(surfacePosXZ);
-							SampleShadow(_LD_Sampler_Shadow_1, uv_1, 1.0, causticShadow);
-							causticsStrength *= 1. - causticShadow;
-						}
-						#endif
-
-						sceneColour *= 1. + causticsStrength *
-							(0.5*tex2Dbias(_CausticsTexture, cuv1).x + 0.5*tex2Dbias(_CausticsTexture, cuv2).x - _CausticsTextureAverage);
-						#endif
-
-						col = lerp(sceneColour, col, alpha);
-					}
-					#endif // _TRANSPARENCY_ON
-
-					return col;
-				}
-
-
-				#if _PROCEDURALSKY_ON
-				uniform half3 _SkyBase, _SkyAwayFromSun, _SkyTowardsSun;
-				uniform half _SkyDirectionality;
-				half3 SkyProceduralDP(half3 refl, half3 lightDir)
-				{
-					half dp = dot(refl, lightDir);
-
-					if (dp > _SkyDirectionality)
-					{
-						dp = (dp - _SkyDirectionality) / (1. - _SkyDirectionality);
-						return lerp(_SkyBase, _SkyTowardsSun, dp);
-					}
-
-					dp = (dp - -1.0) / (_SkyDirectionality - -1.0);
-					return lerp(_SkyAwayFromSun, _SkyBase, dp);
-				}
-				#endif
-
-				#if _PLANARREFLECTIONS_ON
-				half3 PlanarReflection(half3 refl, half4 i_screenPos, half3 n_pixel)
-				{
-					i_screenPos.xy += n_pixel.xz;
-					return tex2Dproj(_ReflectionTex, UNITY_PROJ_COORD(i_screenPos)).xyz;
-				}
-				#endif // _PLANARREFLECTIONS_ON
-
-=======
->>>>>>> 06fee1fc
 				half4 frag(v2f i) : SV_Target
 				{
 					half3 view = normalize(_WorldSpaceCameraPos - i.worldPos);
@@ -485,12 +284,7 @@
 					half2 uvDepth = screenPos.xy / screenPos.z;
 					float sceneZ01 = tex2D(_CameraDepthTexture, uvDepth).x;
 					float sceneZ = LinearEyeDepth(sceneZ01);
-<<<<<<< HEAD
-
-					// could be per-vertex i reckon
-=======
 					
->>>>>>> 06fee1fc
 					float3 lightDir = WorldSpaceLightDir(i.worldPos);
 					// Soft shadow, hard shadow
 					fixed2 shadow = (fixed2)1.0
@@ -515,16 +309,12 @@
 					half3 bubbleCol = (half3)0.;
 					#if _FOAM_ON
 					half4 whiteFoamCol;
-<<<<<<< HEAD
-					#if _APPLYFLOWTONORMALS_ON
-					ComputeFoamWithFlow(i.flow, i.foam_screenPos.x, i.lodAlpha_worldXZUndisplaced_oceanDepth.yz, i.worldPos.xz, n_pixel, pixelZ, sceneZ, view, lightDir, shadow, bubbleCol, whiteFoamCol);
+					#if !_APPLYFLOWTONORMALS_ON
+					ComputeFoam(i.foam_screenPos.x, i.lodAlpha_worldXZUndisplaced_oceanDepth.yz, i.worldPos.xz, n_pixel, pixelZ, sceneZ, view, lightDir, shadow.y, bubbleCol, whiteFoamCol);
 					#else
-					ComputeFoam(i.foam_screenPos.x, i.lodAlpha_worldXZUndisplaced_oceanDepth.yz, i.worldPos.xz, n_pixel, pixelZ, sceneZ, view, lightDir, shadow, bubbleCol, whiteFoamCol);
-=======
-					ComputeFoam(i.foam_screenPos.x, i.lodAlpha_worldXZUndisplaced_oceanDepth.yz, i.worldPos.xz, n_pixel, pixelZ, sceneZ, view, lightDir, shadow.y, bubbleCol, whiteFoamCol);
->>>>>>> 06fee1fc
-					#endif
-					#endif
+					ComputeFoamWithFlow(i.flow, i.foam_screenPos.x, i.lodAlpha_worldXZUndisplaced_oceanDepth.yz, i.worldPos.xz, n_pixel, pixelZ, sceneZ, view, lightDir, shadow.y, bubbleCol, whiteFoamCol);
+					#endif // _APPLYFLOWTONORMALS_ON
+					#endif // _FOAM_ON
 
 					// Compute color of ocean - in-scattered light + refracted scene
 					half3 col = OceanEmission(i.worldPos, i.lodAlpha_worldXZUndisplaced_oceanDepth.w, view, n_pixel, n_geom, lightDir, shadow.x, i.grabPos, screenPos, pixelZ, uvDepth, sceneZ, sceneZ01, bubbleCol, _Normals, _CameraDepthTexture);
