--- conflicted
+++ resolved
@@ -336,7 +336,6 @@
 					#endif
 
 					// Fog
-<<<<<<< HEAD
 					if (!underwater)
 					{
 						// above water - do atmospheric fog
@@ -347,11 +346,6 @@
 						// underwater - do depth fog
 						col = lerp(col, scatterCol, 1. - exp(-_DepthFogDensity.xyz * pixelZ));
 					}
-	
-=======
-					UNITY_APPLY_FOG(i.fogCoord, col);
-
->>>>>>> d1301f3a
 					#if _DEBUGVISUALISESHAPESAMPLE_ON
 					col = lerp(col.rgb, i.debugtint, 0.5);
 					#endif
