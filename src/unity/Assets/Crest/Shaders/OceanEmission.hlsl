// This file is subject to the MIT License as seen in the root of this folder structure (LICENSE)

uniform half3 _Diffuse;

// this is copied from the render target by unity
uniform sampler2D _BackgroundTexture;

#define DEPTH_OUTSCATTER_CONSTANT 0.25

#if _TRANSPARENCY_ON
uniform half _RefractionStrength;
#endif // _TRANSPARENCY_ON
uniform half4 _DepthFogDensity;

#if _SUBSURFACESCATTERING_ON
uniform half3 _SubSurfaceColour;
uniform half _SubSurfaceBase;
uniform half _SubSurfaceSun;
uniform half _SubSurfaceSunFallOff;
uniform half _SubSurfaceHeightMax;
uniform half _SubSurfaceHeightPower;
uniform half3 _SubSurfaceCrestColour;
#endif // _SUBSURFACESCATTERING_ON

#if _SUBSURFACESHALLOWCOLOUR_ON
uniform half _SubSurfaceDepthMax;
uniform half _SubSurfaceDepthPower;
uniform half3 _SubSurfaceShallowCol;
#if _SHADOWS_ON
uniform half3 _SubSurfaceShallowColShadow;
#endif // _SHADOWS_ON
#endif // _SUBSURFACESHALLOWCOLOUR_ON

#if _CAUSTICS_ON
uniform sampler2D _CausticsTexture;
uniform half _CausticsTextureScale;
uniform half _CausticsTextureAverage;
uniform half _CausticsStrength;
uniform half _CausticsFocalDepth;
uniform half _CausticsDepthOfField;
uniform half _CausticsDistortionScale;
uniform half _CausticsDistortionStrength;
#endif // _CAUSTICS_ON

#if _SHADOWS_ON
uniform half3 _DiffuseShadow;
#endif

half3 ScatterColour(
	in const float3 i_surfaceWorldPos, in const half i_surfaceOceanDepth, in const float3 i_cameraPos,
	in const half3 i_lightDir, in const half3 i_view, in const fixed i_shadow,
	in const bool i_underWater, in const bool i_outscatterLight)
{
	half depth;
	half waveHeight;
	half shadow = 0.;
	if (i_underWater)
	{
		// compute scatter colour from cam pos. two scenarios this can be called:
		// 1. rendering ocean surface from bottom, in which case the surface may be some distance away. use the scatter
		//    colour at the camera, not at the surface, to make sure its consistent.
		// 2. for the underwater skirt geometry, we don't have the lod data sampled from the verts with lod transitions etc,
		//    so just approximate by sampling at the camera position.
		// this used to sample LOD1 but that doesnt work in last LOD, the data will be missing.
		const float2 uv_0 = LD_0_WorldToUV(i_cameraPos.xz);
		float seaFloorHeightAboveBaseline = 0.;
		SampleSeaFloorHeightAboveBaseline(_LD_Sampler_SeaFloorDepth_0, uv_0, 1.0, seaFloorHeightAboveBaseline);
		depth = DEPTH_BASELINE - seaFloorHeightAboveBaseline;
		waveHeight = 0.;

		fixed2 shadowSoftHard = 0.;
		SampleShadow(_LD_Sampler_Shadow_0, uv_0, 1.0, shadowSoftHard);
		shadow = 1. - shadowSoftHard.x;
	}
	else
	{
		// above water - take data from geometry
		depth = i_surfaceOceanDepth;
		waveHeight = i_surfaceWorldPos.y - _OceanCenterPosWorld.y;
		shadow = i_shadow;
	}

	// base colour
	half3 col = _Diffuse;

#if _SHADOWS_ON
	col = lerp(_DiffuseShadow, col, shadow);
#endif

#if _SUBSURFACESCATTERING_ON
	{
#if _SUBSURFACESHALLOWCOLOUR_ON
		float shallowness = pow(1. - saturate(depth / _SubSurfaceDepthMax), _SubSurfaceDepthPower);
		half3 shallowCol = _SubSurfaceShallowCol;
#if _SHADOWS_ON
		shallowCol = lerp(_SubSurfaceShallowColShadow, shallowCol, shadow);
#endif
		col = lerp(col, shallowCol, shallowness);
#endif

#if _SUBSURFACEHEIGHTLERP_ON
		col += pow(saturate(0.5 + 2.0 * waveHeight / _SubSurfaceHeightMax), _SubSurfaceHeightPower) * _SubSurfaceCrestColour.rgb;
#endif

		// light
		// use the constant term (0th order) of SH stuff - this is the average. it seems to give the right kind of colour
		col *= half3(unity_SHAr.w, unity_SHAg.w, unity_SHAb.w);

		// Approximate subsurface scattering - add light when surface faces viewer. Use geometry normal - don't need high freqs.
		half towardsSun = pow(max(0., dot(i_lightDir, -i_view)), _SubSurfaceSunFallOff);
		col += (_SubSurfaceBase + _SubSurfaceSun * towardsSun) * _SubSurfaceColour.rgb * _LightColor0 * shadow;
	}
#endif // _SUBSURFACESCATTERING_ON

	// outscatter light - attenuate the final colour by the camera depth under the water, to approximate less
	// throughput due to light scatter as the camera gets further under water.
	if (i_outscatterLight)
	{
		half camDepth = i_surfaceWorldPos.y - _WorldSpaceCameraPos.y;
		if (i_underWater)
		{
			col *= exp(-_DepthFogDensity.xyz * camDepth * DEPTH_OUTSCATTER_CONSTANT);
		}
	}

	return col;
}


#if _CAUSTICS_ON
void ApplyCaustics(in const half3 i_view, in const half3 i_lightDir, in const float i_sceneZ, in sampler2D i_normals
	#if _FLOW_ON
	, in const half2 i_flow
	#endif // _FLOW_ON
	, inout half3 io_sceneColour)
{
	float sample1_offset = 0., sample2_offset = 0.;
	float sample1_weight = 0.5, sample2_weight = 0.5;

#if _FLOW_ON
	const float half_period = 1;
	const float period = half_period * 2;
	sample1_offset = fmod(_CrestTime, period);
	sample1_weight = sample1_offset / half_period;
	if (sample1_weight > 1.0) sample1_weight = 2.0 - sample1_weight;
	sample2_offset = fmod(_CrestTime + half_period, period);
	sample2_weight = 1.0 - sample1_weight;
#endif // _FLOW_ON

	// could sample from the screen space shadow texture to attenuate this..
	// underwater caustics - dedicated to P
	float3 camForward = mul((float3x3)unity_CameraToWorld, float3(0., 0., 1.));
	float3 scenePos = _WorldSpaceCameraPos - i_view * i_sceneZ / dot(camForward, -i_view);
	const float2 scenePosUV = LD_1_WorldToUV(scenePos.xz);
	half3 disp = 0.;
	// this gives height at displaced position, not exactly at query position.. but it helps. i cant pass this from vert shader
	// because i dont know it at scene pos.
	SampleDisplacements(_LD_Sampler_AnimatedWaves_1, scenePosUV, 1.0, disp);
	half waterHeight = _OceanCenterPosWorld.y + disp.y;
	half sceneDepth = waterHeight - scenePos.y;
	half bias = abs(sceneDepth - _CausticsFocalDepth) / _CausticsDepthOfField;
	// project along light dir, but multiply by a fudge factor reduce the angle bit - compensates for fact that in real life
	// caustics come from many directions and don't exhibit such a strong directonality
	float2 surfacePosXZ = scenePos.xz + i_lightDir.xz * sceneDepth / (4.*i_lightDir.y);
	half2 causticN = _CausticsDistortionStrength * UnpackNormal(tex2D(i_normals, (surfacePosXZ- i_flow*_CrestTime) / _CausticsDistortionScale)).xy;
	half4 cuv1 = half4(((surfacePosXZ-i_flow* sample1_offset) / _CausticsTextureScale + 1.3 *causticN + half2(0.044*_CrestTime + 17.16, -0.169*_CrestTime)), 0., bias);
	half4 cuv2 = half4(((1.37*surfacePosXZ-i_flow*sample2_offset) / _CausticsTextureScale + 1.77*causticN + half2(0.248*_CrestTime, 0.117*_CrestTime)), 0., bias);

	half causticsStrength = _CausticsStrength;
#if _SHADOWS_ON
	{
		// only sample the bigger lod. if pops are noticeable this could lerp the 2 lods smoothly, but i didnt notice issues.
		fixed2 causticShadow = 0.;
		float2 uv_1 = LD_1_WorldToUV(surfacePosXZ);
		SampleShadow(_LD_Sampler_Shadow_1, uv_1, 1.0, causticShadow);
		causticsStrength *= 1. - causticShadow.y;
	}
#endif // _SHADOWS_ON

	io_sceneColour *= 1. + causticsStrength *
		(sample1_weight*tex2Dbias(_CausticsTexture, cuv1).x + sample2_weight*tex2Dbias(_CausticsTexture, cuv2).x - _CausticsTextureAverage);
}
#endif // _CAUSTICS_ON


half3 OceanEmission(in const half3 i_view, in const half3 i_n_pixel, in const float3 i_lightDir,
	in const half4 i_grabPos, in const float i_pixelZ, in const half2 i_uvDepth, in const float i_sceneZ, in const float i_sceneZ01,
	in const half3 i_bubbleCol, in sampler2D i_normals, in sampler2D i_cameraDepths, in const bool i_underwater, in const half3 i_scatterCol
	#if _FLOW_ON
	, in const float2 i_flow
	#endif // _FLOW_ON
	)
{
	half3 col = i_scatterCol;

	// underwater bubbles reflect in light
	col += i_bubbleCol;

#if _TRANSPARENCY_ON

	// View ray intersects geometry surface either above or below ocean surface

	const half2 uvBackground = i_grabPos.xy / i_grabPos.w;
	half2 uvBackgroundRefract = uvBackground + _RefractionStrength * i_n_pixel.xz;
	half3 sceneColour;
	half3 alpha = 0.;
	float depthFogDistance;

	// Depth fog & caustics - only if view ray starts from above water
	if (!i_underwater)
	{
		const half2 uvDepthRefract = i_uvDepth + _RefractionStrength * i_n_pixel.xz;
		const float sceneZRefract = LinearEyeDepth(tex2D(i_cameraDepths, uvDepthRefract).x);

		// Compute depth fog alpha based on refracted position if it landed on an underwater surface, or on unrefracted depth otherwise
		if (sceneZRefract > i_pixelZ)
		{
			depthFogDistance = sceneZRefract - i_pixelZ;
		}
		else
		{
			// It seems that when MSAA is enabled this can sometimes be negative
			depthFogDistance = max(i_sceneZ - i_pixelZ, 0.0);

<<<<<<< HEAD
#if _CAUSTICS_ON
			ApplyCaustics(i_view, i_lightDir, i_sceneZ, i_normals
				#if _FLOW_ON
				, i_flow
				#endif // _FLOW_ON
				, sceneColour
			);
#endif
=======
			// We have refracted onto a surface in front of the water. Cancel the refraction offset.
			uvBackgroundRefract = uvBackground;
>>>>>>> 53b050f2
		}

		sceneColour = tex2D(_BackgroundTexture, uvBackgroundRefract).rgb;
#if _CAUSTICS_ON
		ApplyCaustics(i_view, i_lightDir, i_sceneZ, i_normals, sceneColour);
#endif
	}
	else
	{
		sceneColour = tex2D(_BackgroundTexture, uvBackgroundRefract).rgb;
		depthFogDistance = i_pixelZ;
	}

	alpha = 1.0 - exp(-_DepthFogDensity.xyz * depthFogDistance);

	// blend from water colour to the scene colour
	col = lerp(sceneColour, col, alpha);

#endif // _TRANSPARENCY_ON

	return col;
}<|MERGE_RESOLUTION|>--- conflicted
+++ resolved
@@ -145,6 +145,8 @@
 	if (sample1_weight > 1.0) sample1_weight = 2.0 - sample1_weight;
 	sample2_offset = fmod(_CrestTime + half_period, period);
 	sample2_weight = 1.0 - sample1_weight;
+#else
+	const float i_flow = 0.;
 #endif // _FLOW_ON
 
 	// could sample from the screen space shadow texture to attenuate this..
@@ -199,7 +201,6 @@
 #if _TRANSPARENCY_ON
 
 	// View ray intersects geometry surface either above or below ocean surface
-
 	const half2 uvBackground = i_grabPos.xy / i_grabPos.w;
 	half2 uvBackgroundRefract = uvBackground + _RefractionStrength * i_n_pixel.xz;
 	half3 sceneColour;
@@ -221,25 +222,17 @@
 		{
 			// It seems that when MSAA is enabled this can sometimes be negative
 			depthFogDistance = max(i_sceneZ - i_pixelZ, 0.0);
-
-<<<<<<< HEAD
-#if _CAUSTICS_ON
-			ApplyCaustics(i_view, i_lightDir, i_sceneZ, i_normals
-				#if _FLOW_ON
-				, i_flow
-				#endif // _FLOW_ON
-				, sceneColour
-			);
-#endif
-=======
 			// We have refracted onto a surface in front of the water. Cancel the refraction offset.
 			uvBackgroundRefract = uvBackground;
->>>>>>> 53b050f2
 		}
-
 		sceneColour = tex2D(_BackgroundTexture, uvBackgroundRefract).rgb;
 #if _CAUSTICS_ON
-		ApplyCaustics(i_view, i_lightDir, i_sceneZ, i_normals, sceneColour);
+		ApplyCaustics(i_view, i_lightDir, i_sceneZ, i_normals
+			#if _FLOW_ON
+			, i_flow
+			#endif // _FLOW_ON
+			, sceneColour
+		);
 #endif
 	}
 	else
