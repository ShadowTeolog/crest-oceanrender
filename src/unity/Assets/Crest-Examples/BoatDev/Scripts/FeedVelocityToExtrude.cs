--- conflicted
+++ resolved
@@ -14,17 +14,11 @@
     [Range(0f, 1f), SerializeField]
     float _noiseAmp = 0.5f;
 
-    [Range(0f, 20f), SerializeField]
+    [Range(0f, 100f), SerializeField]
     float _weight = 6f;
     [Range(0f, 2f), SerializeField]
     float _weightUpDownMul = 0.5f;
 
-<<<<<<< HEAD
-    [Range(0f, 100f)]
-    public float _weight = 6f;
-    [Range(0f, 2f)]
-    public float _weightUpDownMul = 0.5f;
-=======
     [Tooltip("Teleport speed (km/h) - if the calculated speed is larger than this amount, the object is deemed to have teleported and the computed velocity is discarded."), SerializeField]
     float _teleportSpeed = 500f;
     [SerializeField]
@@ -33,8 +27,6 @@
     float _maxSpeed = 100f;
     [SerializeField]
     bool _warnOnSpeedClamp = false;
->>>>>>> 53b050f2
-
     [SerializeField]
     float _velocityPositionOffset = 0.2f;
 
@@ -97,17 +89,12 @@
         {
             var position = transform.position;
             var samplingArea = new Rect(position.x, position.z, 0f, 0f);
-            GPUReadbackFlow.Instance.GetSamplingData(ref samplingArea, _boat.BoatWidth, _samplingDataFlow);
+
+            float minLength = _boat != null ? _boat.BoatWidth : 2f * transform.lossyScale.magnitude;
+            GPUReadbackFlow.Instance.GetSamplingData(ref samplingArea, minLength, _samplingDataFlow);
 
             Vector2 surfaceFlow;
-<<<<<<< HEAD
-            Vector3 position = transform.position;
-            float minLength = _boat ? _boat.BoatWidth : 2f * transform.lossyScale.magnitude;
-            GPUReadbackFlow.Instance.SampleFlow(ref position, out surfaceFlow, minLength);
-=======
             GPUReadbackFlow.Instance.SampleFlow(ref position, _samplingDataFlow, out surfaceFlow);
-
->>>>>>> 53b050f2
             vel -= new Vector3(surfaceFlow.x, 0, surfaceFlow.y);
 
             GPUReadbackFlow.Instance.ReturnSamplingData(_samplingDataFlow);
