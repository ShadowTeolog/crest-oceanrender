--- conflicted
+++ resolved
@@ -1,10 +1,6 @@
-<<<<<<< HEAD
 ﻿// This file is subject to the MIT License as seen in the root of this folder structure (LICENSE)
 
 using Crest;
-=======
-﻿using Crest;
->>>>>>> 5477a73f
 using UnityEngine;
 
 public class LerpCam : MonoBehaviour
@@ -15,26 +11,14 @@
     [SerializeField] float _lookatOffset = 5f;
     [SerializeField] float _minHeightAboveWater = 0.5f;
 
-    SamplingData _samplingData;
-
-    private void Start()
-    {
-        _samplingData = new SamplingData();
-    }
+    SamplingData _samplingData = new SamplingData();
 
     void Update()
     {
         var targetPos = _targetPos.position;
-<<<<<<< HEAD
-        float h;
-        if(OceanRenderer.Instance != null &&
-            OceanRenderer.Instance.CollisionProvider.SampleHeight(ref targetPos, out h))
-=======
-
         var rect = new Rect(transform.position, Vector3.zero);
         var collProvider = OceanRenderer.Instance.CollisionProvider;
         if (collProvider.GetSamplingData(ref rect, 0f, _samplingData))
->>>>>>> 5477a73f
         {
             float h;
             if (OceanRenderer.Instance != null && collProvider.SampleHeight(ref targetPos, _samplingData, out h))
