%YAML 1.1
%TAG !u! tag:unity3d.com,2011:
--- !u!29 &1
OcclusionCullingSettings:
  m_ObjectHideFlags: 0
  serializedVersion: 2
  m_OcclusionBakeSettings:
    smallestOccluder: 5
    smallestHole: 0.25
    backfaceThreshold: 100
  m_SceneGUID: 00000000000000000000000000000000
  m_OcclusionCullingData: {fileID: 0}
--- !u!104 &2
RenderSettings:
  m_ObjectHideFlags: 0
  serializedVersion: 9
  m_Fog: 1
  m_FogColor: {r: 0.83137256, g: 0.92941177, b: 0.93333334, a: 1}
  m_FogMode: 3
  m_FogDensity: 0.0001
  m_LinearFogStart: 1000
  m_LinearFogEnd: 10000
  m_AmbientSkyColor: {r: 0.2, g: 0.2, b: 0.2, a: 1}
  m_AmbientEquatorColor: {r: 0.2, g: 0.2, b: 0.2, a: 1}
  m_AmbientGroundColor: {r: 0.2, g: 0.2, b: 0.2, a: 1}
  m_AmbientIntensity: 1
  m_AmbientMode: 0
  m_SubtractiveShadowColor: {r: 0.42, g: 0.478, b: 0.627, a: 1}
  m_SkyboxMaterial: {fileID: 2100000, guid: e5365841cb1f8bc42a6fdbf574f0c32f, type: 2}
  m_HaloStrength: 0.5
  m_FlareStrength: 1
  m_FlareFadeSpeed: 3
  m_HaloTexture: {fileID: 0}
  m_SpotCookie: {fileID: 10001, guid: 0000000000000000e000000000000000, type: 0}
  m_DefaultReflectionMode: 0
  m_DefaultReflectionResolution: 128
  m_ReflectionBounces: 1
  m_ReflectionIntensity: 1
  m_CustomReflection: {fileID: 0}
  m_Sun: {fileID: 1589415980}
  m_IndirectSpecularColor: {r: 0.3395115, g: 0.47596473, b: 0.73418516, a: 1}
  m_UseRadianceAmbientProbe: 0
--- !u!157 &4
LightmapSettings:
  m_ObjectHideFlags: 0
  serializedVersion: 11
  m_GIWorkflowMode: 1
  m_GISettings:
    serializedVersion: 2
    m_BounceScale: 1
    m_IndirectOutputScale: 1
    m_AlbedoBoost: 1
    m_TemporalCoherenceThreshold: 1
    m_EnvironmentLightingMode: 0
    m_EnableBakedLightmaps: 1
    m_EnableRealtimeLightmaps: 0
  m_LightmapEditorSettings:
    serializedVersion: 10
    m_Resolution: 1
    m_BakeResolution: 50
    m_AtlasSize: 1024
    m_AO: 0
    m_AOMaxDistance: 1
    m_CompAOExponent: 0
    m_CompAOExponentDirect: 0
    m_Padding: 2
    m_LightmapParameters: {fileID: 0}
    m_LightmapsBakeMode: 1
    m_TextureCompression: 0
    m_FinalGather: 0
    m_FinalGatherFiltering: 1
    m_FinalGatherRayCount: 1024
    m_ReflectionCompression: 2
    m_MixedBakeMode: 1
    m_BakeBackend: 0
    m_PVRSampling: 1
    m_PVRDirectSampleCount: 32
    m_PVRSampleCount: 500
    m_PVRBounces: 2
    m_PVRFilterTypeDirect: 0
    m_PVRFilterTypeIndirect: 0
    m_PVRFilterTypeAO: 0
    m_PVRFilteringMode: 1
    m_PVRCulling: 1
    m_PVRFilteringGaussRadiusDirect: 1
    m_PVRFilteringGaussRadiusIndirect: 5
    m_PVRFilteringGaussRadiusAO: 2
    m_PVRFilteringAtrousPositionSigmaDirect: 0.5
    m_PVRFilteringAtrousPositionSigmaIndirect: 2
    m_PVRFilteringAtrousPositionSigmaAO: 1
    m_ShowResolutionOverlay: 1
  m_LightingDataAsset: {fileID: 112000002, guid: 91db2a47f64c04645a09e657d56f76a6,
    type: 2}
  m_UseShadowmask: 0
--- !u!196 &5
NavMeshSettings:
  serializedVersion: 2
  m_ObjectHideFlags: 0
  m_BuildSettings:
    serializedVersion: 2
    agentTypeID: 0
    agentRadius: 0.5
    agentHeight: 2
    agentSlope: 45
    agentClimb: 0.4
    ledgeDropHeight: 0
    maxJumpAcrossDistance: 0
    minRegionArea: 2
    manualCellSize: 0
    cellSize: 0.16666666
    manualTileSize: 0
    tileSize: 256
    accuratePlacement: 0
    debug:
      m_Flags: 0
  m_NavMeshData: {fileID: 0}
--- !u!1 &227134465
GameObject:
  m_ObjectHideFlags: 0
  m_PrefabParentObject: {fileID: 0}
  m_PrefabInternal: {fileID: 0}
  serializedVersion: 5
  m_Component:
  - component: {fileID: 227134470}
  - component: {fileID: 227134469}
  - component: {fileID: 227134466}
  - component: {fileID: 227134471}
  - component: {fileID: 227134472}
  - component: {fileID: 227134473}
  - component: {fileID: 227134467}
  m_Layer: 0
  m_Name: Main Camera
  m_TagString: MainCamera
  m_Icon: {fileID: 0}
  m_NavMeshLayer: 0
  m_StaticEditorFlags: 0
  m_IsActive: 1
--- !u!81 &227134466
AudioListener:
  m_ObjectHideFlags: 0
  m_PrefabParentObject: {fileID: 0}
  m_PrefabInternal: {fileID: 0}
  m_GameObject: {fileID: 227134465}
  m_Enabled: 1
--- !u!114 &227134467
MonoBehaviour:
  m_ObjectHideFlags: 0
  m_PrefabParentObject: {fileID: 0}
  m_PrefabInternal: {fileID: 0}
  m_GameObject: {fileID: 227134465}
  m_Enabled: 1
  m_EditorHideFlags: 0
  m_Script: {fileID: 11500000, guid: 0f63235a3a133804593f4348e83f77ff, type: 3}
  m_Name: 
  m_EditorClassIdentifier: 
  _showSimTargets: 1
  _showSimTargetsAlpha: 0
  _guiVisible: 1
--- !u!20 &227134469
Camera:
  m_ObjectHideFlags: 0
  m_PrefabParentObject: {fileID: 0}
  m_PrefabInternal: {fileID: 0}
  m_GameObject: {fileID: 227134465}
  m_Enabled: 1
  serializedVersion: 2
  m_ClearFlags: 1
  m_BackGroundColor: {r: 0.22794116, g: 0.22794116, b: 0.22794116, a: 1}
  m_NormalizedViewPortRect:
    serializedVersion: 2
    x: 0
    y: 0
    width: 1
    height: 1
  near clip plane: 1
  far clip plane: 100000
  field of view: 60
  orthographic: 0
  orthographic size: 5
  m_Depth: -1
  m_CullingMask:
    serializedVersion: 2
    m_Bits: 4278190847
  m_RenderingPath: 1
  m_TargetTexture: {fileID: 0}
  m_TargetDisplay: 0
  m_TargetEye: 3
  m_HDR: 1
  m_AllowMSAA: 0
  m_AllowDynamicResolution: 0
  m_ForceIntoRT: 0
  m_OcclusionCulling: 0
  m_StereoConvergence: 10
  m_StereoSeparation: 0.022
--- !u!4 &227134470
Transform:
  m_ObjectHideFlags: 0
  m_PrefabParentObject: {fileID: 0}
  m_PrefabInternal: {fileID: 0}
  m_GameObject: {fileID: 227134465}
<<<<<<< HEAD
  m_LocalRotation: {x: -0.14135848, y: 0.09573378, z: -0.013735756, w: -0.9852229}
  m_LocalPosition: {x: 1264, y: 72.5, z: -17.9}
=======
  m_LocalRotation: {x: 0.12682466, y: 0.4455359, z: -0.0639249, w: 0.883927}
  m_LocalPosition: {x: 40.6, y: 8.4, z: 5.6}
>>>>>>> 45331b74
  m_LocalScale: {x: 1, y: 1, z: 1}
  m_Children: []
  m_Father: {fileID: 0}
  m_RootOrder: 0
<<<<<<< HEAD
  m_LocalEulerAnglesHint: {x: 16.33, y: -11.1, z: 0}
=======
  m_LocalEulerAnglesHint: {x: 16.33, y: 53.5, z: 0}
>>>>>>> 45331b74
--- !u!114 &227134471
MonoBehaviour:
  m_ObjectHideFlags: 0
  m_PrefabParentObject: {fileID: 0}
  m_PrefabInternal: {fileID: 0}
  m_GameObject: {fileID: 227134465}
  m_Enabled: 1
  m_EditorHideFlags: 0
  m_Script: {fileID: 11500000, guid: 59a818eaf96544c4994335870fdfe141, type: 3}
  m_Name: 
  m_EditorClassIdentifier: 
  linSpeed: 50
  rotSpeed: 70
  simForwardInput: 0
--- !u!114 &227134472
MonoBehaviour:
  m_ObjectHideFlags: 0
  m_PrefabParentObject: {fileID: 0}
  m_PrefabInternal: {fileID: 0}
  m_GameObject: {fileID: 227134465}
  m_Enabled: 1
  m_EditorHideFlags: 0
  m_Script: {fileID: 11500000, guid: 58cd7a4a94e5c044aa2d404a99b1b2a3, type: 3}
  m_Name: 
  m_EditorClassIdentifier: 
  _mode: 1
--- !u!114 &227134473
MonoBehaviour:
  m_ObjectHideFlags: 0
  m_PrefabParentObject: {fileID: 0}
  m_PrefabInternal: {fileID: 0}
  m_GameObject: {fileID: 227134465}
  m_Enabled: 1
  m_EditorHideFlags: 0
  m_Script: {fileID: 11500000, guid: 7346d05b96ea5b245be811bb97ef812e, type: 3}
  m_Name: 
  m_EditorClassIdentifier: 
  _gui: 1
--- !u!1 &620253895
GameObject:
  m_ObjectHideFlags: 0
  m_PrefabParentObject: {fileID: 0}
  m_PrefabInternal: {fileID: 0}
  serializedVersion: 5
  m_Component:
  - component: {fileID: 620253896}
  - component: {fileID: 620253899}
  - component: {fileID: 620253898}
  m_Layer: 12
  m_Name: FoamPatch
  m_TagString: Untagged
  m_Icon: {fileID: 0}
  m_NavMeshLayer: 0
  m_StaticEditorFlags: 0
  m_IsActive: 1
--- !u!4 &620253896
Transform:
  m_ObjectHideFlags: 0
  m_PrefabParentObject: {fileID: 0}
  m_PrefabInternal: {fileID: 0}
  m_GameObject: {fileID: 620253895}
  m_LocalRotation: {x: 0.7071068, y: 0, z: 0, w: 0.7071068}
  m_LocalPosition: {x: -10.6, y: 0, z: 72.5}
  m_LocalScale: {x: 1, y: 1, z: 1}
  m_Children: []
  m_Father: {fileID: 995304123}
  m_RootOrder: 3
  m_LocalEulerAnglesHint: {x: 90, y: 0, z: 0}
--- !u!23 &620253898
MeshRenderer:
  m_ObjectHideFlags: 0
  m_PrefabParentObject: {fileID: 0}
  m_PrefabInternal: {fileID: 0}
  m_GameObject: {fileID: 620253895}
  m_Enabled: 1
  m_CastShadows: 0
  m_ReceiveShadows: 0
  m_DynamicOccludee: 0
  m_MotionVectors: 2
  m_LightProbeUsage: 0
  m_ReflectionProbeUsage: 0
  m_RenderingLayerMask: 4294967295
  m_Materials:
  - {fileID: 2100000, guid: e0ac8792802c1f046b3d1f3f6c2b4170, type: 2}
  m_StaticBatchInfo:
    firstSubMesh: 0
    subMeshCount: 0
  m_StaticBatchRoot: {fileID: 0}
  m_ProbeAnchor: {fileID: 0}
  m_LightProbeVolumeOverride: {fileID: 0}
  m_ScaleInLightmap: 1
  m_PreserveUVs: 0
  m_IgnoreNormalsForChartDetection: 0
  m_ImportantGI: 0
  m_StitchLightmapSeams: 0
  m_SelectedEditorRenderState: 3
  m_MinimumChartSize: 4
  m_AutoUVMaxDistance: 0.5
  m_AutoUVMaxAngle: 89
  m_LightmapParameters: {fileID: 0}
  m_SortingLayerID: 0
  m_SortingLayer: 0
  m_SortingOrder: 0
--- !u!33 &620253899
MeshFilter:
  m_ObjectHideFlags: 0
  m_PrefabParentObject: {fileID: 0}
  m_PrefabInternal: {fileID: 0}
  m_GameObject: {fileID: 620253895}
  m_Mesh: {fileID: 10210, guid: 0000000000000000e000000000000000, type: 0}
--- !u!4 &632841573 stripped
Transform:
  m_PrefabParentObject: {fileID: 400000, guid: 386033b9b0ae11a40bbd970400b6d7c6, type: 3}
  m_PrefabInternal: {fileID: 1380102997}
--- !u!1 &723498130
GameObject:
  m_ObjectHideFlags: 0
  m_PrefabParentObject: {fileID: 0}
  m_PrefabInternal: {fileID: 0}
  serializedVersion: 5
  m_Component:
  - component: {fileID: 723498131}
  - component: {fileID: 723498134}
  - component: {fileID: 723498132}
  m_Layer: 8
  m_Name: wp0
  m_TagString: Untagged
  m_Icon: {fileID: 0}
  m_NavMeshLayer: 0
  m_StaticEditorFlags: 0
  m_IsActive: 0
--- !u!4 &723498131
Transform:
  m_ObjectHideFlags: 0
  m_PrefabParentObject: {fileID: 0}
  m_PrefabInternal: {fileID: 0}
  m_GameObject: {fileID: 723498130}
  m_LocalRotation: {x: 0.7071068, y: 0, z: 0, w: 0.7071068}
  m_LocalPosition: {x: 50, y: 0, z: 30}
  m_LocalScale: {x: 36, y: 36, z: 36}
  m_Children: []
  m_Father: {fileID: 1989479267}
  m_RootOrder: 0
  m_LocalEulerAnglesHint: {x: 90, y: 0, z: 0}
--- !u!23 &723498132
MeshRenderer:
  m_ObjectHideFlags: 0
  m_PrefabParentObject: {fileID: 0}
  m_PrefabInternal: {fileID: 0}
  m_GameObject: {fileID: 723498130}
  m_Enabled: 1
  m_CastShadows: 1
  m_ReceiveShadows: 1
  m_DynamicOccludee: 1
  m_MotionVectors: 1
  m_LightProbeUsage: 1
  m_ReflectionProbeUsage: 1
  m_RenderingLayerMask: 4294967295
  m_Materials:
  - {fileID: 2100000, guid: fe035aa88b517a040a7544e2e217c46b, type: 2}
  m_StaticBatchInfo:
    firstSubMesh: 0
    subMeshCount: 0
  m_StaticBatchRoot: {fileID: 0}
  m_ProbeAnchor: {fileID: 0}
  m_LightProbeVolumeOverride: {fileID: 0}
  m_ScaleInLightmap: 1
  m_PreserveUVs: 1
  m_IgnoreNormalsForChartDetection: 0
  m_ImportantGI: 0
  m_StitchLightmapSeams: 0
  m_SelectedEditorRenderState: 3
  m_MinimumChartSize: 4
  m_AutoUVMaxDistance: 0.5
  m_AutoUVMaxAngle: 89
  m_LightmapParameters: {fileID: 0}
  m_SortingLayerID: 0
  m_SortingLayer: 0
  m_SortingOrder: 0
--- !u!33 &723498134
MeshFilter:
  m_ObjectHideFlags: 0
  m_PrefabParentObject: {fileID: 0}
  m_PrefabInternal: {fileID: 0}
  m_GameObject: {fileID: 723498130}
  m_Mesh: {fileID: 10210, guid: 0000000000000000e000000000000000, type: 0}
--- !u!1 &902185696
GameObject:
  m_ObjectHideFlags: 0
  m_PrefabParentObject: {fileID: 0}
  m_PrefabInternal: {fileID: 0}
  serializedVersion: 5
  m_Component:
  - component: {fileID: 902185697}
  - component: {fileID: 902185699}
  m_Layer: 0
  m_Name: Sims
  m_TagString: Untagged
  m_Icon: {fileID: 0}
  m_NavMeshLayer: 0
  m_StaticEditorFlags: 0
  m_IsActive: 1
--- !u!4 &902185697
Transform:
  m_ObjectHideFlags: 0
  m_PrefabParentObject: {fileID: 0}
  m_PrefabInternal: {fileID: 0}
  m_GameObject: {fileID: 902185696}
  m_LocalRotation: {x: 0, y: 0, z: 0, w: 1}
  m_LocalPosition: {x: 0, y: 0, z: 0}
  m_LocalScale: {x: 1, y: 1, z: 1}
  m_Children: []
  m_Father: {fileID: 995304123}
<<<<<<< HEAD
  m_RootOrder: 3
=======
  m_RootOrder: 2
>>>>>>> 45331b74
  m_LocalEulerAnglesHint: {x: 0, y: 0, z: 0}
--- !u!114 &902185699
MonoBehaviour:
  m_ObjectHideFlags: 0
  m_PrefabParentObject: {fileID: 0}
  m_PrefabInternal: {fileID: 0}
  m_GameObject: {fileID: 902185696}
  m_Enabled: 1
  m_EditorHideFlags: 0
  m_Script: {fileID: 11500000, guid: d93ca17b27da15241b74f3d25f7dbd56, type: 3}
  m_Name: 
  m_EditorClassIdentifier: 
  _simulationLayers:
  - _simType: 1
    _resolution: 4
    _shapeRenderLayer: FoamSim2
  - _simType: 1
    _resolution: 5
    _shapeRenderLayer: FoamSim4
--- !u!1 &995304122
GameObject:
  m_ObjectHideFlags: 0
  m_PrefabParentObject: {fileID: 0}
  m_PrefabInternal: {fileID: 0}
  serializedVersion: 5
  m_Component:
  - component: {fileID: 995304123}
  m_Layer: 0
  m_Name: ShapeRender
  m_TagString: Untagged
  m_Icon: {fileID: 0}
  m_NavMeshLayer: 0
  m_StaticEditorFlags: 0
  m_IsActive: 1
--- !u!4 &995304123
Transform:
  m_ObjectHideFlags: 0
  m_PrefabParentObject: {fileID: 0}
  m_PrefabInternal: {fileID: 0}
  m_GameObject: {fileID: 995304122}
  m_LocalRotation: {x: 0, y: 0, z: 0, w: 1}
  m_LocalPosition: {x: 0, y: -10, z: 0}
  m_LocalScale: {x: 1, y: 1, z: 1}
  m_Children:
  - {fileID: 1866213578}
  - {fileID: 1989479267}
<<<<<<< HEAD
  - {fileID: 425566349}
  - {fileID: 902185697}
=======
  - {fileID: 902185697}
  - {fileID: 620253896}
>>>>>>> 45331b74
  m_Father: {fileID: 0}
  m_RootOrder: 2
  m_LocalEulerAnglesHint: {x: 0, y: 0, z: 0}
--- !u!1001 &1160571190
Prefab:
  m_ObjectHideFlags: 0
  serializedVersion: 2
  m_Modification:
    m_TransformParent: {fileID: 0}
    m_Modifications:
    - target: {fileID: 478202, guid: 8454e29c2a033974fb559f5f8eff1918, type: 2}
      propertyPath: m_LocalPosition.x
      value: 0
      objectReference: {fileID: 0}
    - target: {fileID: 478202, guid: 8454e29c2a033974fb559f5f8eff1918, type: 2}
      propertyPath: m_LocalPosition.y
      value: 0
      objectReference: {fileID: 0}
    - target: {fileID: 478202, guid: 8454e29c2a033974fb559f5f8eff1918, type: 2}
      propertyPath: m_LocalPosition.z
      value: 0
      objectReference: {fileID: 0}
    - target: {fileID: 478202, guid: 8454e29c2a033974fb559f5f8eff1918, type: 2}
      propertyPath: m_LocalRotation.x
      value: 0
      objectReference: {fileID: 0}
    - target: {fileID: 478202, guid: 8454e29c2a033974fb559f5f8eff1918, type: 2}
      propertyPath: m_LocalRotation.y
      value: 0
      objectReference: {fileID: 0}
    - target: {fileID: 478202, guid: 8454e29c2a033974fb559f5f8eff1918, type: 2}
      propertyPath: m_LocalRotation.z
      value: 0
      objectReference: {fileID: 0}
    - target: {fileID: 478202, guid: 8454e29c2a033974fb559f5f8eff1918, type: 2}
      propertyPath: m_LocalRotation.w
      value: 1
      objectReference: {fileID: 0}
    - target: {fileID: 478202, guid: 8454e29c2a033974fb559f5f8eff1918, type: 2}
      propertyPath: m_RootOrder
      value: 1
      objectReference: {fileID: 0}
    - target: {fileID: 11417796, guid: 8454e29c2a033974fb559f5f8eff1918, type: 2}
      propertyPath: _baseVertDensity
      value: 64
      objectReference: {fileID: 0}
    m_RemovedComponents: []
  m_ParentPrefab: {fileID: 100100000, guid: 8454e29c2a033974fb559f5f8eff1918, type: 2}
  m_IsPrefabParent: 0
--- !u!1001 &1380102997
Prefab:
  m_ObjectHideFlags: 0
  serializedVersion: 2
  m_Modification:
    m_TransformParent: {fileID: 1591410378}
    m_Modifications:
    - target: {fileID: 400000, guid: 386033b9b0ae11a40bbd970400b6d7c6, type: 3}
      propertyPath: m_LocalPosition.x
      value: 0
      objectReference: {fileID: 0}
    - target: {fileID: 400000, guid: 386033b9b0ae11a40bbd970400b6d7c6, type: 3}
      propertyPath: m_LocalPosition.y
      value: 0
      objectReference: {fileID: 0}
    - target: {fileID: 400000, guid: 386033b9b0ae11a40bbd970400b6d7c6, type: 3}
      propertyPath: m_LocalPosition.z
      value: 0
      objectReference: {fileID: 0}
    - target: {fileID: 400000, guid: 386033b9b0ae11a40bbd970400b6d7c6, type: 3}
      propertyPath: m_LocalRotation.x
      value: -0.7071068
      objectReference: {fileID: 0}
    - target: {fileID: 400000, guid: 386033b9b0ae11a40bbd970400b6d7c6, type: 3}
      propertyPath: m_LocalRotation.y
      value: -0
      objectReference: {fileID: 0}
    - target: {fileID: 400000, guid: 386033b9b0ae11a40bbd970400b6d7c6, type: 3}
      propertyPath: m_LocalRotation.z
      value: -0
      objectReference: {fileID: 0}
    - target: {fileID: 400000, guid: 386033b9b0ae11a40bbd970400b6d7c6, type: 3}
      propertyPath: m_LocalRotation.w
      value: 0.7071068
      objectReference: {fileID: 0}
    - target: {fileID: 400000, guid: 386033b9b0ae11a40bbd970400b6d7c6, type: 3}
      propertyPath: m_RootOrder
      value: 0
      objectReference: {fileID: 0}
    - target: {fileID: 400000, guid: 386033b9b0ae11a40bbd970400b6d7c6, type: 3}
      propertyPath: m_LocalScale.x
      value: 1
      objectReference: {fileID: 0}
    - target: {fileID: 400000, guid: 386033b9b0ae11a40bbd970400b6d7c6, type: 3}
      propertyPath: m_LocalScale.y
      value: 1
      objectReference: {fileID: 0}
    - target: {fileID: 400000, guid: 386033b9b0ae11a40bbd970400b6d7c6, type: 3}
      propertyPath: m_LocalScale.z
      value: 1
      objectReference: {fileID: 0}
    - target: {fileID: 2300000, guid: 386033b9b0ae11a40bbd970400b6d7c6, type: 3}
      propertyPath: m_Materials.Array.data[0]
      value: 
      objectReference: {fileID: 2100000, guid: 76f4b78cccd43fd4280c9e3cc7a59650, type: 2}
    - target: {fileID: 400000, guid: 386033b9b0ae11a40bbd970400b6d7c6, type: 3}
      propertyPath: m_LocalEulerAnglesHint.x
      value: -90
      objectReference: {fileID: 0}
    - target: {fileID: 100000, guid: 386033b9b0ae11a40bbd970400b6d7c6, type: 3}
      propertyPath: m_TagString
      value: Untagged
      objectReference: {fileID: 0}
    - target: {fileID: 2300000, guid: 386033b9b0ae11a40bbd970400b6d7c6, type: 3}
      propertyPath: m_DynamicOccludee
      value: 0
      objectReference: {fileID: 0}
    - target: {fileID: 100000, guid: 386033b9b0ae11a40bbd970400b6d7c6, type: 3}
      propertyPath: m_Layer
      value: 9
      objectReference: {fileID: 0}
    m_RemovedComponents: []
  m_ParentPrefab: {fileID: 100100000, guid: 386033b9b0ae11a40bbd970400b6d7c6, type: 3}
  m_IsPrefabParent: 0
--- !u!1 &1566317004
GameObject:
  m_ObjectHideFlags: 0
  m_PrefabParentObject: {fileID: 0}
  m_PrefabInternal: {fileID: 0}
  serializedVersion: 5
  m_Component:
  - component: {fileID: 1566317005}
  m_Layer: 0
  m_Name: Environment
  m_TagString: Untagged
  m_Icon: {fileID: 0}
  m_NavMeshLayer: 0
  m_StaticEditorFlags: 0
  m_IsActive: 1
--- !u!4 &1566317005
Transform:
  m_ObjectHideFlags: 0
  m_PrefabParentObject: {fileID: 0}
  m_PrefabInternal: {fileID: 0}
  m_GameObject: {fileID: 1566317004}
  m_LocalRotation: {x: 0, y: 0, z: 0, w: 1}
  m_LocalPosition: {x: 0, y: 0, z: 0}
  m_LocalScale: {x: 1, y: 1, z: 1}
  m_Children:
  - {fileID: 1589415981}
  - {fileID: 1591410378}
  m_Father: {fileID: 0}
  m_RootOrder: 3
  m_LocalEulerAnglesHint: {x: 0, y: 0, z: 0}
--- !u!1 &1589415979
GameObject:
  m_ObjectHideFlags: 0
  m_PrefabParentObject: {fileID: 0}
  m_PrefabInternal: {fileID: 0}
  serializedVersion: 5
  m_Component:
  - component: {fileID: 1589415981}
  - component: {fileID: 1589415980}
  m_Layer: 0
  m_Name: Directional light
  m_TagString: Untagged
  m_Icon: {fileID: 0}
  m_NavMeshLayer: 0
  m_StaticEditorFlags: 0
  m_IsActive: 1
--- !u!108 &1589415980
Light:
  m_ObjectHideFlags: 0
  m_PrefabParentObject: {fileID: 0}
  m_PrefabInternal: {fileID: 0}
  m_GameObject: {fileID: 1589415979}
  m_Enabled: 1
  serializedVersion: 8
  m_Type: 1
  m_Color: {r: 1, g: 0.968912, b: 0.866, a: 1}
  m_Intensity: 1
  m_Range: 10
  m_SpotAngle: 30
  m_CookieSize: 10
  m_Shadows:
    m_Type: 0
    m_Resolution: -1
    m_CustomResolution: -1
    m_Strength: 1
    m_Bias: 0.05
    m_NormalBias: 0.4
    m_NearPlane: 0.2
  m_Cookie: {fileID: 0}
  m_DrawHalo: 0
  m_Flare: {fileID: 0}
  m_RenderMode: 0
  m_CullingMask:
    serializedVersion: 2
    m_Bits: 4294967295
  m_Lightmapping: 1
  m_AreaSize: {x: 1, y: 1}
  m_BounceIntensity: 1
  m_ColorTemperature: 6570
  m_UseColorTemperature: 0
  m_ShadowRadius: 0
  m_ShadowAngle: 0
--- !u!4 &1589415981
Transform:
  m_ObjectHideFlags: 0
  m_PrefabParentObject: {fileID: 0}
  m_PrefabInternal: {fileID: 0}
  m_GameObject: {fileID: 1589415979}
  m_LocalRotation: {x: 0.1530619, y: -0.65600634, z: 0.13830201, w: 0.72601676}
  m_LocalPosition: {x: 99.78, y: 10.49, z: 73.03}
  m_LocalScale: {x: 1, y: 1, z: 1}
  m_Children: []
  m_Father: {fileID: 1566317005}
  m_RootOrder: 0
  m_LocalEulerAnglesHint: {x: 23.810001, y: -84.2, z: 0}
--- !u!1 &1591410377
GameObject:
  m_ObjectHideFlags: 0
  m_PrefabParentObject: {fileID: 0}
  m_PrefabInternal: {fileID: 0}
  serializedVersion: 5
  m_Component:
  - component: {fileID: 1591410378}
  m_Layer: 0
  m_Name: Island
  m_TagString: Untagged
  m_Icon: {fileID: 0}
  m_NavMeshLayer: 0
  m_StaticEditorFlags: 0
  m_IsActive: 1
--- !u!4 &1591410378
Transform:
  m_ObjectHideFlags: 0
  m_PrefabParentObject: {fileID: 0}
  m_PrefabInternal: {fileID: 0}
  m_GameObject: {fileID: 1591410377}
  m_LocalRotation: {x: 0, y: 0, z: 0, w: 1}
  m_LocalPosition: {x: 0, y: 0, z: 0}
  m_LocalScale: {x: 1, y: 1, z: 1}
  m_Children:
  - {fileID: 632841573}
  - {fileID: 1899543707}
  m_Father: {fileID: 1566317005}
  m_RootOrder: 1
  m_LocalEulerAnglesHint: {x: 0, y: 0, z: 0}
--- !u!1 &1866213577
GameObject:
  m_ObjectHideFlags: 0
  m_PrefabParentObject: {fileID: 0}
  m_PrefabInternal: {fileID: 0}
  serializedVersion: 5
  m_Component:
  - component: {fileID: 1866213578}
  - component: {fileID: 1866213581}
  - component: {fileID: 1866213579}
  m_Layer: 8
  m_Name: OceanWavesBatched
  m_TagString: Untagged
  m_Icon: {fileID: 0}
  m_NavMeshLayer: 0
  m_StaticEditorFlags: 0
  m_IsActive: 1
--- !u!4 &1866213578
Transform:
  m_ObjectHideFlags: 0
  m_PrefabParentObject: {fileID: 0}
  m_PrefabInternal: {fileID: 0}
  m_GameObject: {fileID: 1866213577}
  m_LocalRotation: {x: 0, y: 0, z: 0, w: 1}
  m_LocalPosition: {x: 0, y: 10, z: -0.000011444092}
  m_LocalScale: {x: 1, y: 1, z: 1}
  m_Children: []
  m_Father: {fileID: 995304123}
  m_RootOrder: 0
  m_LocalEulerAnglesHint: {x: 0, y: 0, z: 0}
--- !u!114 &1866213579
MonoBehaviour:
  m_ObjectHideFlags: 0
  m_PrefabParentObject: {fileID: 0}
  m_PrefabInternal: {fileID: 0}
  m_GameObject: {fileID: 1866213577}
  m_Enabled: 1
  m_EditorHideFlags: 0
  m_Script: {fileID: 11500000, guid: 60efd8af8fbfdee4bb291bb685fad3a2, type: 3}
  m_Name: 
  m_EditorClassIdentifier: 
  _weight: 1
  _componentsPerOctave: 5
  _waveDirectionVariance: 90
  _powerLog:
  - -6
  - -4.0088496
  - -3.4452133
  - -2.6996124
  - -2.615044
  - -1.2080691
  - -0.53905386
  - 0.27448857
  - 0.53627354
  - 1.0282621
  - 1.4403292
  - -6
  _powerDisabled: 000000000000000000000000
  _windSpeed: 11.833333
  _fetch: 459237
  _chop: 1
--- !u!114 &1866213581
MonoBehaviour:
  m_ObjectHideFlags: 0
  m_PrefabParentObject: {fileID: 0}
  m_PrefabInternal: {fileID: 0}
  m_GameObject: {fileID: 1866213577}
  m_Enabled: 1
  m_EditorHideFlags: 0
  m_Script: {fileID: 11500000, guid: 7581c8217e105de4b83ca0ce4f8fa8c2, type: 3}
  m_Name: 
  m_EditorClassIdentifier: 
  _rasterMesh: {fileID: 10210, guid: 0000000000000000e000000000000000, type: 0}
  _waveShader: {fileID: 4800000, guid: 680b41329a8923e40a8f9d6ca86f60a8, type: 3}
  _randomSeed: 0
--- !u!1 &1899543705
GameObject:
  m_ObjectHideFlags: 0
  m_PrefabParentObject: {fileID: 0}
  m_PrefabInternal: {fileID: 0}
  serializedVersion: 5
  m_Component:
  - component: {fileID: 1899543707}
  - component: {fileID: 1899543706}
  m_Layer: 0
  m_Name: IslandDepthCache
  m_TagString: Untagged
  m_Icon: {fileID: 0}
  m_NavMeshLayer: 0
  m_StaticEditorFlags: 0
  m_IsActive: 1
--- !u!114 &1899543706
MonoBehaviour:
  m_ObjectHideFlags: 0
  m_PrefabParentObject: {fileID: 0}
  m_PrefabInternal: {fileID: 0}
  m_GameObject: {fileID: 1899543705}
  m_Enabled: 1
  m_EditorHideFlags: 0
  m_Script: {fileID: 11500000, guid: 5be4155a909a5ef47bdaaf1422602735, type: 3}
  m_Name: 
  m_EditorClassIdentifier: 
  _populateOnStartup: 1
  _mask:
    serializedVersion: 2
    m_Bits: 512
  _resolution: 384
  _cameraMaxTerrainHeight: 100
  _forceAlwaysUpdateDebug: 0
--- !u!4 &1899543707
Transform:
  m_ObjectHideFlags: 0
  m_PrefabParentObject: {fileID: 0}
  m_PrefabInternal: {fileID: 0}
  m_GameObject: {fileID: 1899543705}
  m_LocalRotation: {x: -0, y: 0.27672777, z: -0, w: 0.96094835}
  m_LocalPosition: {x: 0, y: 0, z: 0}
  m_LocalScale: {x: 540, y: 540, z: 540}
  m_Children: []
  m_Father: {fileID: 1591410378}
  m_RootOrder: 1
  m_LocalEulerAnglesHint: {x: 0, y: 32.13, z: 0}
--- !u!1 &1989479266
GameObject:
  m_ObjectHideFlags: 0
  m_PrefabParentObject: {fileID: 0}
  m_PrefabInternal: {fileID: 0}
  serializedVersion: 5
  m_Component:
  - component: {fileID: 1989479267}
  m_Layer: 0
  m_Name: WaveParticles
  m_TagString: Untagged
  m_Icon: {fileID: 0}
  m_NavMeshLayer: 0
  m_StaticEditorFlags: 0
  m_IsActive: 1
--- !u!4 &1989479267
Transform:
  m_ObjectHideFlags: 0
  m_PrefabParentObject: {fileID: 0}
  m_PrefabInternal: {fileID: 0}
  m_GameObject: {fileID: 1989479266}
  m_LocalRotation: {x: 0, y: 0, z: 0, w: 1}
  m_LocalPosition: {x: 0, y: 0, z: 0}
  m_LocalScale: {x: 1, y: 1, z: 1}
  m_Children:
  - {fileID: 723498131}
  m_Father: {fileID: 995304123}
  m_RootOrder: 1
  m_LocalEulerAnglesHint: {x: 0, y: 0, z: 0}<|MERGE_RESOLUTION|>--- conflicted
+++ resolved
@@ -198,22 +198,13 @@
   m_PrefabParentObject: {fileID: 0}
   m_PrefabInternal: {fileID: 0}
   m_GameObject: {fileID: 227134465}
-<<<<<<< HEAD
-  m_LocalRotation: {x: -0.14135848, y: 0.09573378, z: -0.013735756, w: -0.9852229}
-  m_LocalPosition: {x: 1264, y: 72.5, z: -17.9}
-=======
   m_LocalRotation: {x: 0.12682466, y: 0.4455359, z: -0.0639249, w: 0.883927}
   m_LocalPosition: {x: 40.6, y: 8.4, z: 5.6}
->>>>>>> 45331b74
   m_LocalScale: {x: 1, y: 1, z: 1}
   m_Children: []
   m_Father: {fileID: 0}
   m_RootOrder: 0
-<<<<<<< HEAD
-  m_LocalEulerAnglesHint: {x: 16.33, y: -11.1, z: 0}
-=======
   m_LocalEulerAnglesHint: {x: 16.33, y: 53.5, z: 0}
->>>>>>> 45331b74
 --- !u!114 &227134471
 MonoBehaviour:
   m_ObjectHideFlags: 0
@@ -427,11 +418,7 @@
   m_LocalScale: {x: 1, y: 1, z: 1}
   m_Children: []
   m_Father: {fileID: 995304123}
-<<<<<<< HEAD
-  m_RootOrder: 3
-=======
   m_RootOrder: 2
->>>>>>> 45331b74
   m_LocalEulerAnglesHint: {x: 0, y: 0, z: 0}
 --- !u!114 &902185699
 MonoBehaviour:
@@ -478,13 +465,8 @@
   m_Children:
   - {fileID: 1866213578}
   - {fileID: 1989479267}
-<<<<<<< HEAD
-  - {fileID: 425566349}
-  - {fileID: 902185697}
-=======
   - {fileID: 902185697}
   - {fileID: 620253896}
->>>>>>> 45331b74
   m_Father: {fileID: 0}
   m_RootOrder: 2
   m_LocalEulerAnglesHint: {x: 0, y: 0, z: 0}
