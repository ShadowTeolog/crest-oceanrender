--- conflicted
+++ resolved
@@ -194,9 +194,9 @@
   - component: {fileID: 227134470}
   - component: {fileID: 227134469}
   - component: {fileID: 227134466}
+  - component: {fileID: 227134471}
   - component: {fileID: 227134472}
   - component: {fileID: 227134473}
-  - component: {fileID: 227134467}
   m_Layer: 0
   m_Name: Main Camera
   m_TagString: MainCamera
@@ -211,21 +211,6 @@
   m_PrefabInternal: {fileID: 0}
   m_GameObject: {fileID: 227134465}
   m_Enabled: 1
---- !u!114 &227134467
-MonoBehaviour:
-  m_ObjectHideFlags: 0
-  m_PrefabParentObject: {fileID: 0}
-  m_PrefabInternal: {fileID: 0}
-  m_GameObject: {fileID: 227134465}
-  m_Enabled: 1
-  m_EditorHideFlags: 0
-  m_Script: {fileID: 11500000, guid: 93632dc736a214a419a990743badcde2, type: 3}
-  m_Name: 
-  m_EditorClassIdentifier: 
-  _lerpAlpha: 0.05
-  _targetPos: {fileID: 799048501}
-  _targetLookatPos: {fileID: 1488989739}
-  _lookatOffset: 5
 --- !u!20 &227134469
 Camera:
   m_ObjectHideFlags: 0
@@ -250,7 +235,7 @@
   m_Depth: -1
   m_CullingMask:
     serializedVersion: 2
-    m_Bits: 4261413119
+    m_Bits: 4278190335
   m_RenderingPath: -1
   m_TargetTexture: {fileID: 0}
   m_TargetDisplay: 0
@@ -268,13 +253,27 @@
   m_PrefabParentObject: {fileID: 0}
   m_PrefabInternal: {fileID: 0}
   m_GameObject: {fileID: 227134465}
-  m_LocalRotation: {x: 0, y: 0.0000087072885, z: 0, w: 1}
-  m_LocalPosition: {x: 0, y: 5.5, z: 0}
+  m_LocalRotation: {x: 0, y: 0.7132504, z: 0, w: 0.7009094}
+  m_LocalPosition: {x: 160, y: 5.5, z: 50}
   m_LocalScale: {x: 1, y: 1, z: 1}
   m_Children: []
   m_Father: {fileID: 0}
   m_RootOrder: 0
-  m_LocalEulerAnglesHint: {x: 0, y: 0.001, z: 0}
+  m_LocalEulerAnglesHint: {x: 0, y: 91, z: 0}
+--- !u!114 &227134471
+MonoBehaviour:
+  m_ObjectHideFlags: 0
+  m_PrefabParentObject: {fileID: 0}
+  m_PrefabInternal: {fileID: 0}
+  m_GameObject: {fileID: 227134465}
+  m_Enabled: 1
+  m_EditorHideFlags: 0
+  m_Script: {fileID: 11500000, guid: 59a818eaf96544c4994335870fdfe141, type: 3}
+  m_Name: 
+  m_EditorClassIdentifier: 
+  linSpeed: 50
+  rotSpeed: 70
+  simForwardInput: 0
 --- !u!114 &227134472
 MonoBehaviour:
   m_ObjectHideFlags: 0
@@ -532,6 +531,34 @@
   m_PrefabInternal: {fileID: 0}
   m_GameObject: {fileID: 425566348}
   m_Mesh: {fileID: 10210, guid: 0000000000000000e000000000000000, type: 0}
+--- !u!1 &614458450
+GameObject:
+  m_ObjectHideFlags: 0
+  m_PrefabParentObject: {fileID: 0}
+  m_PrefabInternal: {fileID: 1028979117}
+  serializedVersion: 5
+  m_Component:
+  - component: {fileID: 614458451}
+  m_Layer: 0
+  m_Name: Missing Prefab
+  m_TagString: Untagged
+  m_Icon: {fileID: 0}
+  m_NavMeshLayer: 0
+  m_StaticEditorFlags: 0
+  m_IsActive: 1
+--- !u!4 &614458451
+Transform:
+  m_ObjectHideFlags: 0
+  m_PrefabParentObject: {fileID: 0}
+  m_PrefabInternal: {fileID: 1028979117}
+  m_GameObject: {fileID: 614458450}
+  m_LocalRotation: {x: 0, y: 0, z: 0, w: 1}
+  m_LocalPosition: {x: 0, y: 0, z: 0}
+  m_LocalScale: {x: 1, y: 1, z: 1}
+  m_Children: []
+  m_Father: {fileID: 1242000540}
+  m_RootOrder: 0
+  m_LocalEulerAnglesHint: {x: 0, y: 0, z: 0}
 --- !u!1 &723498130
 GameObject:
   m_ObjectHideFlags: 0
@@ -603,48 +630,6 @@
   m_PrefabInternal: {fileID: 0}
   m_GameObject: {fileID: 723498130}
   m_Mesh: {fileID: 10210, guid: 0000000000000000e000000000000000, type: 0}
---- !u!1001 &754951035
-Prefab:
-  m_ObjectHideFlags: 0
-  serializedVersion: 2
-  m_Modification:
-    m_TransformParent: {fileID: 0}
-    m_Modifications:
-    - target: {fileID: 4341219009766782, guid: 71ede3c2ab0b7cb43b7dad6ae3b6190b, type: 2}
-      propertyPath: m_LocalPosition.x
-      value: 0
-      objectReference: {fileID: 0}
-    - target: {fileID: 4341219009766782, guid: 71ede3c2ab0b7cb43b7dad6ae3b6190b, type: 2}
-      propertyPath: m_LocalPosition.y
-      value: 0
-      objectReference: {fileID: 0}
-    - target: {fileID: 4341219009766782, guid: 71ede3c2ab0b7cb43b7dad6ae3b6190b, type: 2}
-      propertyPath: m_LocalPosition.z
-      value: 12
-      objectReference: {fileID: 0}
-    - target: {fileID: 4341219009766782, guid: 71ede3c2ab0b7cb43b7dad6ae3b6190b, type: 2}
-      propertyPath: m_LocalRotation.x
-      value: 0
-      objectReference: {fileID: 0}
-    - target: {fileID: 4341219009766782, guid: 71ede3c2ab0b7cb43b7dad6ae3b6190b, type: 2}
-      propertyPath: m_LocalRotation.y
-      value: 0
-      objectReference: {fileID: 0}
-    - target: {fileID: 4341219009766782, guid: 71ede3c2ab0b7cb43b7dad6ae3b6190b, type: 2}
-      propertyPath: m_LocalRotation.z
-      value: 0
-      objectReference: {fileID: 0}
-    - target: {fileID: 4341219009766782, guid: 71ede3c2ab0b7cb43b7dad6ae3b6190b, type: 2}
-      propertyPath: m_LocalRotation.w
-      value: 1
-      objectReference: {fileID: 0}
-    - target: {fileID: 4341219009766782, guid: 71ede3c2ab0b7cb43b7dad6ae3b6190b, type: 2}
-      propertyPath: m_RootOrder
-      value: 4
-      objectReference: {fileID: 0}
-    m_RemovedComponents: []
-  m_ParentPrefab: {fileID: 100100000, guid: 71ede3c2ab0b7cb43b7dad6ae3b6190b, type: 2}
-  m_IsPrefabParent: 0
 --- !u!1 &791824592
 GameObject:
   m_ObjectHideFlags: 0
@@ -729,81 +714,6 @@
   m_Name: 
   m_EditorClassIdentifier: 
   _shader: {fileID: 4800000, guid: 3772d74a62556bc4eb2c2186fb3eaa17, type: 3}
---- !u!4 &799048501 stripped
-Transform:
-  m_PrefabParentObject: {fileID: 4274299234749796, guid: 71ede3c2ab0b7cb43b7dad6ae3b6190b,
-    type: 2}
-  m_PrefabInternal: {fileID: 754951035}
---- !u!1001 &807619215
-Prefab:
-  m_ObjectHideFlags: 0
-  serializedVersion: 2
-  m_Modification:
-    m_TransformParent: {fileID: 995304123}
-    m_Modifications:
-    - target: {fileID: 4258441226454214, guid: c2abdff307347d54e9aa1d5628d324e4, type: 2}
-      propertyPath: m_LocalPosition.x
-      value: 0
-      objectReference: {fileID: 0}
-    - target: {fileID: 4258441226454214, guid: c2abdff307347d54e9aa1d5628d324e4, type: 2}
-      propertyPath: m_LocalPosition.y
-      value: 0
-      objectReference: {fileID: 0}
-    - target: {fileID: 4258441226454214, guid: c2abdff307347d54e9aa1d5628d324e4, type: 2}
-      propertyPath: m_LocalPosition.z
-      value: 0
-      objectReference: {fileID: 0}
-    - target: {fileID: 4258441226454214, guid: c2abdff307347d54e9aa1d5628d324e4, type: 2}
-      propertyPath: m_LocalRotation.x
-      value: 0
-      objectReference: {fileID: 0}
-    - target: {fileID: 4258441226454214, guid: c2abdff307347d54e9aa1d5628d324e4, type: 2}
-      propertyPath: m_LocalRotation.y
-      value: 0
-      objectReference: {fileID: 0}
-    - target: {fileID: 4258441226454214, guid: c2abdff307347d54e9aa1d5628d324e4, type: 2}
-      propertyPath: m_LocalRotation.z
-      value: 0
-      objectReference: {fileID: 0}
-    - target: {fileID: 4258441226454214, guid: c2abdff307347d54e9aa1d5628d324e4, type: 2}
-      propertyPath: m_LocalRotation.w
-      value: 1
-      objectReference: {fileID: 0}
-    - target: {fileID: 4258441226454214, guid: c2abdff307347d54e9aa1d5628d324e4, type: 2}
-      propertyPath: m_RootOrder
-      value: 4
-      objectReference: {fileID: 0}
-    m_RemovedComponents: []
-  m_ParentPrefab: {fileID: 100100000, guid: c2abdff307347d54e9aa1d5628d324e4, type: 2}
-  m_IsPrefabParent: 0
---- !u!1 &879980831
-GameObject:
-  m_ObjectHideFlags: 0
-  m_PrefabParentObject: {fileID: 0}
-  m_PrefabInternal: {fileID: 1028979117}
-  serializedVersion: 5
-  m_Component:
-  - component: {fileID: 879980832}
-  m_Layer: 0
-  m_Name: Missing Prefab
-  m_TagString: Untagged
-  m_Icon: {fileID: 0}
-  m_NavMeshLayer: 0
-  m_StaticEditorFlags: 0
-  m_IsActive: 1
---- !u!4 &879980832
-Transform:
-  m_ObjectHideFlags: 0
-  m_PrefabParentObject: {fileID: 0}
-  m_PrefabInternal: {fileID: 1028979117}
-  m_GameObject: {fileID: 879980831}
-  m_LocalRotation: {x: 0, y: 0, z: 0, w: 1}
-  m_LocalPosition: {x: 0, y: 0, z: 0}
-  m_LocalScale: {x: 1, y: 1, z: 1}
-  m_Children: []
-  m_Father: {fileID: 1242000540}
-  m_RootOrder: 0
-  m_LocalEulerAnglesHint: {x: 0, y: 0, z: 0}
 --- !u!1 &882135356
 GameObject:
   m_ObjectHideFlags: 0
@@ -875,21 +785,6 @@
   m_PrefabInternal: {fileID: 0}
   m_GameObject: {fileID: 882135356}
   m_Mesh: {fileID: 10202, guid: 0000000000000000e000000000000000, type: 0}
---- !u!1 &887272067
-GameObject:
-  m_ObjectHideFlags: 0
-  m_PrefabParentObject: {fileID: 0}
-  m_PrefabInternal: {fileID: 317185115}
-  serializedVersion: 5
-  m_Component:
-  - component: {fileID: 1242000540}
-  m_Layer: 0
-  m_Name: Missing Prefab (Dummy)
-  m_TagString: Untagged
-  m_Icon: {fileID: 0}
-  m_NavMeshLayer: 0
-  m_StaticEditorFlags: 0
-  m_IsActive: 1
 --- !u!1 &995304122
 GameObject:
   m_ObjectHideFlags: 0
@@ -918,8 +813,6 @@
   - {fileID: 1866213578}
   - {fileID: 1989479267}
   - {fileID: 425566349}
-  - {fileID: 1369875147}
-  - {fileID: 1524193171}
   m_Father: {fileID: 0}
   m_RootOrder: 2
   m_LocalEulerAnglesHint: {x: 0, y: 0, z: 0}
@@ -1079,115 +972,15 @@
   m_ObjectHideFlags: 0
   m_PrefabParentObject: {fileID: 400000, guid: a1af256fbecad4a4fa3f385d4cde20c7, type: 3}
   m_PrefabInternal: {fileID: 317185115}
-  m_GameObject: {fileID: 887272067}
+  m_GameObject: {fileID: 1684606390}
   m_LocalRotation: {x: 0, y: 0, z: 0, w: 1}
   m_LocalPosition: {x: 0, y: 0, z: 0}
   m_LocalScale: {x: 1, y: 1, z: 1}
   m_Children:
-  - {fileID: 879980832}
-  m_Father: {fileID: 1357922174}
+  - {fileID: 614458451}
+  m_Father: {fileID: 1677491481}
   m_RootOrder: 0
   m_LocalEulerAnglesHint: {x: 0, y: 0, z: 0}
---- !u!1 &1357922173
-GameObject:
-  m_ObjectHideFlags: 0
-  m_PrefabParentObject: {fileID: 0}
-  m_PrefabInternal: {fileID: 317185115}
-  serializedVersion: 5
-  m_Component:
-  - component: {fileID: 1357922174}
-  m_Layer: 0
-  m_Name: Missing Prefab
-  m_TagString: Untagged
-  m_Icon: {fileID: 0}
-  m_NavMeshLayer: 0
-  m_StaticEditorFlags: 0
-  m_IsActive: 1
---- !u!4 &1357922174
-Transform:
-  m_ObjectHideFlags: 0
-  m_PrefabParentObject: {fileID: 0}
-  m_PrefabInternal: {fileID: 317185115}
-  m_GameObject: {fileID: 1357922173}
-  m_LocalRotation: {x: 0, y: 0, z: 0, w: 1}
-  m_LocalPosition: {x: 0, y: 0, z: 0}
-  m_LocalScale: {x: 1, y: 1, z: 1}
-  m_Children:
-  - {fileID: 1242000540}
-  m_Father: {fileID: 1566317005}
-  m_RootOrder: 2
-  m_LocalEulerAnglesHint: {x: 0, y: 0, z: 0}
---- !u!1 &1369875144
-GameObject:
-  m_ObjectHideFlags: 0
-  m_PrefabParentObject: {fileID: 0}
-  m_PrefabInternal: {fileID: 0}
-  serializedVersion: 5
-  m_Component:
-  - component: {fileID: 1369875147}
-  - component: {fileID: 1369875146}
-  - component: {fileID: 1369875145}
-  m_Layer: 24
-  m_Name: DynamicWaterBump
-  m_TagString: Untagged
-  m_Icon: {fileID: 0}
-  m_NavMeshLayer: 0
-  m_StaticEditorFlags: 0
-  m_IsActive: 0
---- !u!23 &1369875145
-MeshRenderer:
-  m_ObjectHideFlags: 0
-  m_PrefabParentObject: {fileID: 0}
-  m_PrefabInternal: {fileID: 0}
-  m_GameObject: {fileID: 1369875144}
-  m_Enabled: 1
-  m_CastShadows: 0
-  m_ReceiveShadows: 0
-  m_DynamicOccludee: 0
-  m_MotionVectors: 2
-  m_LightProbeUsage: 0
-  m_ReflectionProbeUsage: 0
-  m_Materials:
-  - {fileID: 2100000, guid: 6ab0fd16cc1e4194fb3b8489cffa3afc, type: 2}
-  m_StaticBatchInfo:
-    firstSubMesh: 0
-    subMeshCount: 0
-  m_StaticBatchRoot: {fileID: 0}
-  m_ProbeAnchor: {fileID: 0}
-  m_LightProbeVolumeOverride: {fileID: 0}
-  m_ScaleInLightmap: 1
-  m_PreserveUVs: 1
-  m_IgnoreNormalsForChartDetection: 0
-  m_ImportantGI: 0
-  m_StitchLightmapSeams: 0
-  m_SelectedEditorRenderState: 3
-  m_MinimumChartSize: 4
-  m_AutoUVMaxDistance: 0.5
-  m_AutoUVMaxAngle: 89
-  m_LightmapParameters: {fileID: 0}
-  m_SortingLayerID: 0
-  m_SortingLayer: 0
-  m_SortingOrder: 0
---- !u!33 &1369875146
-MeshFilter:
-  m_ObjectHideFlags: 0
-  m_PrefabParentObject: {fileID: 0}
-  m_PrefabInternal: {fileID: 0}
-  m_GameObject: {fileID: 1369875144}
-  m_Mesh: {fileID: 10210, guid: 0000000000000000e000000000000000, type: 0}
---- !u!4 &1369875147
-Transform:
-  m_ObjectHideFlags: 0
-  m_PrefabParentObject: {fileID: 0}
-  m_PrefabInternal: {fileID: 0}
-  m_GameObject: {fileID: 1369875144}
-  m_LocalRotation: {x: 0.7071068, y: -0, z: -0, w: 0.7071068}
-  m_LocalPosition: {x: 0, y: 15, z: 20}
-  m_LocalScale: {x: 10, y: 10, z: 10}
-  m_Children: []
-  m_Father: {fileID: 995304123}
-  m_RootOrder: 3
-  m_LocalEulerAnglesHint: {x: 90, y: 0, z: 0}
 --- !u!1 &1436177740
 GameObject:
   m_ObjectHideFlags: 0
@@ -1220,16 +1013,6 @@
   m_Father: {fileID: 1566317005}
   m_RootOrder: 1
   m_LocalEulerAnglesHint: {x: 0, y: 0, z: 0}
---- !u!4 &1488989739 stripped
-Transform:
-  m_PrefabParentObject: {fileID: 4341219009766782, guid: 71ede3c2ab0b7cb43b7dad6ae3b6190b,
-    type: 2}
-  m_PrefabInternal: {fileID: 754951035}
---- !u!4 &1524193171 stripped
-Transform:
-  m_PrefabParentObject: {fileID: 4258441226454214, guid: c2abdff307347d54e9aa1d5628d324e4,
-    type: 2}
-  m_PrefabInternal: {fileID: 807619215}
 --- !u!1 &1566317004
 GameObject:
   m_ObjectHideFlags: 0
@@ -1257,7 +1040,7 @@
   m_Children:
   - {fileID: 1589415981}
   - {fileID: 1436177741}
-  - {fileID: 1357922174}
+  - {fileID: 1677491481}
   - {fileID: 1614785323}
   m_Father: {fileID: 0}
   m_RootOrder: 3
@@ -1414,9 +1197,6 @@
   _axis: {x: 0, y: 1, z: 0}
   _amplitude: 2.5
   _freq: 1.91
-<<<<<<< HEAD
-  _orthogonalMotion: 0
-=======
 --- !u!1 &1659882566
 GameObject:
   m_ObjectHideFlags: 0
@@ -1547,7 +1327,6 @@
   m_NavMeshLayer: 0
   m_StaticEditorFlags: 0
   m_IsActive: 1
->>>>>>> 74666c89
 --- !u!1 &1838558565
 GameObject:
   m_ObjectHideFlags: 0
@@ -1642,15 +1421,9 @@
   m_PrefabParentObject: {fileID: 0}
   m_PrefabInternal: {fileID: 0}
   m_GameObject: {fileID: 1866213577}
-<<<<<<< HEAD
-  m_LocalRotation: {x: 0.7071068, y: -0, z: -0, w: 0.7071068}
-  m_LocalPosition: {x: 0, y: 0, z: 0}
-  m_LocalScale: {x: 100000, y: 100000.09, z: 100000.09}
-=======
   m_LocalRotation: {x: 0, y: 0, z: 0, w: 1}
   m_LocalPosition: {x: 0, y: 10, z: -0.000011444092}
   m_LocalScale: {x: 1, y: 1, z: 1}
->>>>>>> 74666c89
   m_Children: []
   m_Father: {fileID: 995304123}
   m_RootOrder: 0
@@ -1669,20 +1442,20 @@
   _componentsPerOctave: 5
   _waveDirectionVariance: 90
   _powerLog:
-  - -5.831668
-  - -5.0791135
-  - -4.3266206
-  - -3.5743747
-  - -2.8231153
-  - -2.0758033
-  - -1.3442794
-  - -0.6759094
-  - 0.18814632
-  - -0.85429925
-  - -5.4914236
-  - 2
+  - -6
+  - -4.398688
+  - -3.7637973
+  - -2.8987272
+  - -1.8042979
+  - -1.2080691
+  - -0.3001158
+  - 0.27448857
+  - 0.53627354
+  - 1.0282621
+  - 1.4403292
+  - -6
   _powerEnabled: 010101010101010101010101
-  _windSpeed: 5
+  _windSpeed: 11.833333
   _fetch: 459237
 --- !u!114 &1866213581
 MonoBehaviour:
