%YAML 1.1
%TAG !u! tag:unity3d.com,2011:
--- !u!29 &1
OcclusionCullingSettings:
  m_ObjectHideFlags: 0
  serializedVersion: 2
  m_OcclusionBakeSettings:
    smallestOccluder: 5
    smallestHole: 0.25
    backfaceThreshold: 100
  m_SceneGUID: 00000000000000000000000000000000
  m_OcclusionCullingData: {fileID: 0}
--- !u!104 &2
RenderSettings:
  m_ObjectHideFlags: 0
  serializedVersion: 8
  m_Fog: 1
  m_FogColor: {r: 0.83137256, g: 0.92941177, b: 0.93333334, a: 1}
  m_FogMode: 3
  m_FogDensity: 0.0001
  m_LinearFogStart: 1000
  m_LinearFogEnd: 10000
  m_AmbientSkyColor: {r: 0.2, g: 0.2, b: 0.2, a: 1}
  m_AmbientEquatorColor: {r: 0.2, g: 0.2, b: 0.2, a: 1}
  m_AmbientGroundColor: {r: 0.2, g: 0.2, b: 0.2, a: 1}
  m_AmbientIntensity: 1
  m_AmbientMode: 3
  m_SubtractiveShadowColor: {r: 0.42, g: 0.478, b: 0.627, a: 1}
  m_SkyboxMaterial: {fileID: 2100000, guid: e5365841cb1f8bc42a6fdbf574f0c32f, type: 2}
  m_HaloStrength: 0.5
  m_FlareStrength: 1
  m_FlareFadeSpeed: 3
  m_HaloTexture: {fileID: 0}
  m_SpotCookie: {fileID: 10001, guid: 0000000000000000e000000000000000, type: 0}
  m_DefaultReflectionMode: 0
  m_DefaultReflectionResolution: 128
  m_ReflectionBounces: 1
  m_ReflectionIntensity: 1
  m_CustomReflection: {fileID: 0}
  m_Sun: {fileID: 1589415980}
  m_IndirectSpecularColor: {r: 0, g: 0, b: 0, a: 1}
--- !u!157 &4
LightmapSettings:
  m_ObjectHideFlags: 0
  serializedVersion: 11
  m_GIWorkflowMode: 1
  m_GISettings:
    serializedVersion: 2
    m_BounceScale: 1
    m_IndirectOutputScale: 1
    m_AlbedoBoost: 1
    m_TemporalCoherenceThreshold: 1
    m_EnvironmentLightingMode: 0
    m_EnableBakedLightmaps: 1
    m_EnableRealtimeLightmaps: 0
  m_LightmapEditorSettings:
    serializedVersion: 9
    m_Resolution: 1
    m_BakeResolution: 50
    m_TextureWidth: 1024
    m_TextureHeight: 1024
    m_AO: 0
    m_AOMaxDistance: 1
    m_CompAOExponent: 0
    m_CompAOExponentDirect: 0
    m_Padding: 2
    m_LightmapParameters: {fileID: 0}
    m_LightmapsBakeMode: 1
    m_TextureCompression: 0
    m_FinalGather: 0
    m_FinalGatherFiltering: 1
    m_FinalGatherRayCount: 1024
    m_ReflectionCompression: 2
    m_MixedBakeMode: 1
    m_BakeBackend: 0
    m_PVRSampling: 1
    m_PVRDirectSampleCount: 32
    m_PVRSampleCount: 500
    m_PVRBounces: 2
    m_PVRFilterTypeDirect: 0
    m_PVRFilterTypeIndirect: 0
    m_PVRFilterTypeAO: 0
    m_PVRFilteringMode: 1
    m_PVRCulling: 1
    m_PVRFilteringGaussRadiusDirect: 1
    m_PVRFilteringGaussRadiusIndirect: 5
    m_PVRFilteringGaussRadiusAO: 2
    m_PVRFilteringAtrousPositionSigmaDirect: 0.5
    m_PVRFilteringAtrousPositionSigmaIndirect: 2
    m_PVRFilteringAtrousPositionSigmaAO: 1
    m_ShowResolutionOverlay: 1
  m_LightingDataAsset: {fileID: 0}
  m_UseShadowmask: 1
--- !u!196 &5
NavMeshSettings:
  serializedVersion: 2
  m_ObjectHideFlags: 0
  m_BuildSettings:
    serializedVersion: 2
    agentTypeID: 0
    agentRadius: 0.5
    agentHeight: 2
    agentSlope: 45
    agentClimb: 0.4
    ledgeDropHeight: 0
    maxJumpAcrossDistance: 0
    minRegionArea: 2
    manualCellSize: 0
    cellSize: 0.16666666
    manualTileSize: 0
    tileSize: 256
    accuratePlacement: 0
    debug:
      m_Flags: 0
  m_NavMeshData: {fileID: 0}
--- !u!1 &163298331
GameObject:
  m_ObjectHideFlags: 0
  m_PrefabParentObject: {fileID: 0}
  m_PrefabInternal: {fileID: 0}
  serializedVersion: 5
  m_Component:
  - component: {fileID: 163298332}
  - component: {fileID: 163298334}
  - component: {fileID: 163298333}
  m_Layer: 0
  m_Name: Cube
  m_TagString: Untagged
  m_Icon: {fileID: 0}
  m_NavMeshLayer: 0
  m_StaticEditorFlags: 0
  m_IsActive: 1
--- !u!4 &163298332
Transform:
  m_ObjectHideFlags: 0
  m_PrefabParentObject: {fileID: 0}
  m_PrefabInternal: {fileID: 0}
  m_GameObject: {fileID: 163298331}
  m_LocalRotation: {x: -0, y: -0, z: -0, w: 1}
  m_LocalPosition: {x: 0, y: 0.508, z: -0.19}
  m_LocalScale: {x: 2.1018054, y: 0.7354016, z: 4.276893}
  m_Children: []
  m_Father: {fileID: 1436177741}
  m_RootOrder: 0
  m_LocalEulerAnglesHint: {x: 0, y: 0, z: 0}
--- !u!23 &163298333
MeshRenderer:
  m_ObjectHideFlags: 0
  m_PrefabParentObject: {fileID: 0}
  m_PrefabInternal: {fileID: 0}
  m_GameObject: {fileID: 163298331}
  m_Enabled: 1
  m_CastShadows: 1
  m_ReceiveShadows: 1
  m_DynamicOccludee: 1
  m_MotionVectors: 1
  m_LightProbeUsage: 1
  m_ReflectionProbeUsage: 1
  m_Materials:
  - {fileID: 10303, guid: 0000000000000000f000000000000000, type: 0}
  m_StaticBatchInfo:
    firstSubMesh: 0
    subMeshCount: 0
  m_StaticBatchRoot: {fileID: 0}
  m_ProbeAnchor: {fileID: 0}
  m_LightProbeVolumeOverride: {fileID: 0}
  m_ScaleInLightmap: 1
  m_PreserveUVs: 1
  m_IgnoreNormalsForChartDetection: 0
  m_ImportantGI: 0
  m_StitchLightmapSeams: 0
  m_SelectedEditorRenderState: 3
  m_MinimumChartSize: 4
  m_AutoUVMaxDistance: 0.5
  m_AutoUVMaxAngle: 89
  m_LightmapParameters: {fileID: 0}
  m_SortingLayerID: 0
  m_SortingLayer: 0
  m_SortingOrder: 0
--- !u!33 &163298334
MeshFilter:
  m_ObjectHideFlags: 0
  m_PrefabParentObject: {fileID: 0}
  m_PrefabInternal: {fileID: 0}
  m_GameObject: {fileID: 163298331}
  m_Mesh: {fileID: 10202, guid: 0000000000000000e000000000000000, type: 0}
--- !u!1 &227134465
GameObject:
  m_ObjectHideFlags: 0
  m_PrefabParentObject: {fileID: 0}
  m_PrefabInternal: {fileID: 0}
  serializedVersion: 5
  m_Component:
  - component: {fileID: 227134470}
  - component: {fileID: 227134469}
  - component: {fileID: 227134466}
  - component: {fileID: 227134472}
  - component: {fileID: 227134473}
  - component: {fileID: 227134467}
  m_Layer: 0
  m_Name: Main Camera
  m_TagString: MainCamera
  m_Icon: {fileID: 0}
  m_NavMeshLayer: 0
  m_StaticEditorFlags: 0
  m_IsActive: 1
--- !u!81 &227134466
AudioListener:
  m_ObjectHideFlags: 0
  m_PrefabParentObject: {fileID: 0}
  m_PrefabInternal: {fileID: 0}
  m_GameObject: {fileID: 227134465}
  m_Enabled: 1
--- !u!114 &227134467
MonoBehaviour:
  m_ObjectHideFlags: 0
  m_PrefabParentObject: {fileID: 0}
  m_PrefabInternal: {fileID: 0}
  m_GameObject: {fileID: 227134465}
  m_Enabled: 1
  m_EditorHideFlags: 0
  m_Script: {fileID: 11500000, guid: 93632dc736a214a419a990743badcde2, type: 3}
  m_Name: 
  m_EditorClassIdentifier: 
  _lerpAlpha: 0.05
  _targetPos: {fileID: 799048501}
  _targetLookatPos: {fileID: 1488989739}
  _lookatOffset: 5
--- !u!20 &227134469
Camera:
  m_ObjectHideFlags: 0
  m_PrefabParentObject: {fileID: 0}
  m_PrefabInternal: {fileID: 0}
  m_GameObject: {fileID: 227134465}
  m_Enabled: 1
  serializedVersion: 2
  m_ClearFlags: 1
  m_BackGroundColor: {r: 0.22794116, g: 0.22794116, b: 0.22794116, a: 1}
  m_NormalizedViewPortRect:
    serializedVersion: 2
    x: 0
    y: 0
    width: 1
    height: 1
  near clip plane: 1
  far clip plane: 100000
  field of view: 60
  orthographic: 0
  orthographic size: 5
  m_Depth: -1
  m_CullingMask:
    serializedVersion: 2
    m_Bits: 4261413119
  m_RenderingPath: -1
  m_TargetTexture: {fileID: 0}
  m_TargetDisplay: 0
  m_TargetEye: 3
  m_HDR: 0
  m_AllowMSAA: 0
  m_AllowDynamicResolution: 0
  m_ForceIntoRT: 0
  m_OcclusionCulling: 0
  m_StereoConvergence: 10
  m_StereoSeparation: 0.022
--- !u!4 &227134470
Transform:
  m_ObjectHideFlags: 0
  m_PrefabParentObject: {fileID: 0}
  m_PrefabInternal: {fileID: 0}
  m_GameObject: {fileID: 227134465}
<<<<<<< HEAD
  m_LocalRotation: {x: 0, y: 0.0000087072885, z: 0, w: 1}
  m_LocalPosition: {x: 0, y: 5.5, z: 0}
=======
  m_LocalRotation: {x: 0, y: 0.7132504, z: 0, w: 0.7009094}
  m_LocalPosition: {x: 160, y: 5.5, z: 50}
>>>>>>> 2c5b13c5
  m_LocalScale: {x: 1, y: 1, z: 1}
  m_Children: []
  m_Father: {fileID: 0}
  m_RootOrder: 0
<<<<<<< HEAD
  m_LocalEulerAnglesHint: {x: 0, y: 0.001, z: 0}
=======
  m_LocalEulerAnglesHint: {x: 0, y: 91, z: 0}
--- !u!114 &227134471
MonoBehaviour:
  m_ObjectHideFlags: 0
  m_PrefabParentObject: {fileID: 0}
  m_PrefabInternal: {fileID: 0}
  m_GameObject: {fileID: 227134465}
  m_Enabled: 1
  m_EditorHideFlags: 0
  m_Script: {fileID: 11500000, guid: 59a818eaf96544c4994335870fdfe141, type: 3}
  m_Name: 
  m_EditorClassIdentifier: 
  linSpeed: 50
  rotSpeed: 70
  simForwardInput: 0
>>>>>>> 2c5b13c5
--- !u!114 &227134472
MonoBehaviour:
  m_ObjectHideFlags: 0
  m_PrefabParentObject: {fileID: 0}
  m_PrefabInternal: {fileID: 0}
  m_GameObject: {fileID: 227134465}
  m_Enabled: 1
  m_EditorHideFlags: 0
  m_Script: {fileID: 11500000, guid: 58cd7a4a94e5c044aa2d404a99b1b2a3, type: 3}
  m_Name: 
  m_EditorClassIdentifier: 
  _mode: 1
--- !u!114 &227134473
MonoBehaviour:
  m_ObjectHideFlags: 0
  m_PrefabParentObject: {fileID: 0}
  m_PrefabInternal: {fileID: 0}
  m_GameObject: {fileID: 227134465}
  m_Enabled: 1
  m_EditorHideFlags: 0
  m_Script: {fileID: 11500000, guid: 7346d05b96ea5b245be811bb97ef812e, type: 3}
  m_Name: 
  m_EditorClassIdentifier: 
  _gui: 1
--- !u!1 &303424237
GameObject:
  m_ObjectHideFlags: 0
  m_PrefabParentObject: {fileID: 0}
  m_PrefabInternal: {fileID: 0}
  serializedVersion: 5
  m_Component:
  - component: {fileID: 303424238}
  - component: {fileID: 303424240}
  - component: {fileID: 303424239}
  m_Layer: 0
  m_Name: Cube (2)
  m_TagString: Untagged
  m_Icon: {fileID: 0}
  m_NavMeshLayer: 0
  m_StaticEditorFlags: 0
  m_IsActive: 1
--- !u!4 &303424238
Transform:
  m_ObjectHideFlags: 0
  m_PrefabParentObject: {fileID: 0}
  m_PrefabInternal: {fileID: 0}
  m_GameObject: {fileID: 303424237}
  m_LocalRotation: {x: -0, y: -0, z: -0, w: 1}
  m_LocalPosition: {x: 0, y: 0.375, z: 1.212}
  m_LocalScale: {x: 2.3382633, y: 0.73540753, z: 0.6717359}
  m_Children: []
  m_Father: {fileID: 1436177741}
  m_RootOrder: 2
  m_LocalEulerAnglesHint: {x: 0, y: 0, z: 0}
--- !u!23 &303424239
MeshRenderer:
  m_ObjectHideFlags: 0
  m_PrefabParentObject: {fileID: 0}
  m_PrefabInternal: {fileID: 0}
  m_GameObject: {fileID: 303424237}
  m_Enabled: 1
  m_CastShadows: 1
  m_ReceiveShadows: 1
  m_DynamicOccludee: 1
  m_MotionVectors: 1
  m_LightProbeUsage: 1
  m_ReflectionProbeUsage: 1
  m_Materials:
  - {fileID: 10303, guid: 0000000000000000f000000000000000, type: 0}
  m_StaticBatchInfo:
    firstSubMesh: 0
    subMeshCount: 0
  m_StaticBatchRoot: {fileID: 0}
  m_ProbeAnchor: {fileID: 0}
  m_LightProbeVolumeOverride: {fileID: 0}
  m_ScaleInLightmap: 1
  m_PreserveUVs: 1
  m_IgnoreNormalsForChartDetection: 0
  m_ImportantGI: 0
  m_StitchLightmapSeams: 0
  m_SelectedEditorRenderState: 3
  m_MinimumChartSize: 4
  m_AutoUVMaxDistance: 0.5
  m_AutoUVMaxAngle: 89
  m_LightmapParameters: {fileID: 0}
  m_SortingLayerID: 0
  m_SortingLayer: 0
  m_SortingOrder: 0
--- !u!33 &303424240
MeshFilter:
  m_ObjectHideFlags: 0
  m_PrefabParentObject: {fileID: 0}
  m_PrefabInternal: {fileID: 0}
  m_GameObject: {fileID: 303424237}
  m_Mesh: {fileID: 10202, guid: 0000000000000000e000000000000000, type: 0}
--- !u!1001 &317185115
Prefab:
  m_ObjectHideFlags: 0
  serializedVersion: 2
  m_Modification:
    m_TransformParent: {fileID: 1566317005}
    m_Modifications:
    - target: {fileID: 400000, guid: a1af256fbecad4a4fa3f385d4cde20c7, type: 3}
      propertyPath: m_LocalPosition.x
      value: 0
      objectReference: {fileID: 0}
    - target: {fileID: 400000, guid: a1af256fbecad4a4fa3f385d4cde20c7, type: 3}
      propertyPath: m_LocalPosition.y
      value: -0
      objectReference: {fileID: 0}
    - target: {fileID: 400000, guid: a1af256fbecad4a4fa3f385d4cde20c7, type: 3}
      propertyPath: m_LocalPosition.z
      value: -0.000011444092
      objectReference: {fileID: 0}
    - target: {fileID: 400000, guid: a1af256fbecad4a4fa3f385d4cde20c7, type: 3}
      propertyPath: m_LocalRotation.x
      value: -0
      objectReference: {fileID: 0}
    - target: {fileID: 400000, guid: a1af256fbecad4a4fa3f385d4cde20c7, type: 3}
      propertyPath: m_LocalRotation.y
      value: -0
      objectReference: {fileID: 0}
    - target: {fileID: 400000, guid: a1af256fbecad4a4fa3f385d4cde20c7, type: 3}
      propertyPath: m_LocalRotation.z
      value: 0.0000000074505797
      objectReference: {fileID: 0}
    - target: {fileID: 400000, guid: a1af256fbecad4a4fa3f385d4cde20c7, type: 3}
      propertyPath: m_LocalRotation.w
      value: 1
      objectReference: {fileID: 0}
    - target: {fileID: 400000, guid: a1af256fbecad4a4fa3f385d4cde20c7, type: 3}
      propertyPath: m_RootOrder
      value: 2
      objectReference: {fileID: 0}
    - target: {fileID: 400000, guid: a1af256fbecad4a4fa3f385d4cde20c7, type: 3}
      propertyPath: m_LocalScale.x
      value: 14.021688
      objectReference: {fileID: 0}
    - target: {fileID: 400000, guid: a1af256fbecad4a4fa3f385d4cde20c7, type: 3}
      propertyPath: m_LocalScale.y
      value: 14.021685
      objectReference: {fileID: 0}
    - target: {fileID: 400000, guid: a1af256fbecad4a4fa3f385d4cde20c7, type: 3}
      propertyPath: m_LocalScale.z
      value: 14.021686
      objectReference: {fileID: 0}
    - target: {fileID: 100006, guid: a1af256fbecad4a4fa3f385d4cde20c7, type: 3}
      propertyPath: m_IsActive
      value: 0
      objectReference: {fileID: 0}
    - target: {fileID: 100004, guid: a1af256fbecad4a4fa3f385d4cde20c7, type: 3}
      propertyPath: m_IsActive
      value: 0
      objectReference: {fileID: 0}
    - target: {fileID: 100002, guid: a1af256fbecad4a4fa3f385d4cde20c7, type: 3}
      propertyPath: m_Layer
      value: 0
      objectReference: {fileID: 0}
    - target: {fileID: 100004, guid: a1af256fbecad4a4fa3f385d4cde20c7, type: 3}
      propertyPath: m_Layer
      value: 0
      objectReference: {fileID: 0}
    - target: {fileID: 100006, guid: a1af256fbecad4a4fa3f385d4cde20c7, type: 3}
      propertyPath: m_Layer
      value: 0
      objectReference: {fileID: 0}
    - target: {fileID: 100000, guid: a1af256fbecad4a4fa3f385d4cde20c7, type: 3}
      propertyPath: m_Layer
      value: 0
      objectReference: {fileID: 0}
    - target: {fileID: 400006, guid: a1af256fbecad4a4fa3f385d4cde20c7, type: 3}
      propertyPath: m_RootOrder
      value: 3
      objectReference: {fileID: 0}
    - target: {fileID: 100008, guid: a1af256fbecad4a4fa3f385d4cde20c7, type: 3}
      propertyPath: m_IsActive
      value: 0
      objectReference: {fileID: 0}
    - target: {fileID: 100000, guid: a1af256fbecad4a4fa3f385d4cde20c7, type: 3}
      propertyPath: m_IsActive
      value: 0
      objectReference: {fileID: 0}
    m_RemovedComponents:
    - {fileID: 9500000, guid: a1af256fbecad4a4fa3f385d4cde20c7, type: 3}
  m_ParentPrefab: {fileID: 100100000, guid: a1af256fbecad4a4fa3f385d4cde20c7, type: 3}
  m_IsPrefabParent: 0
--- !u!1 &425566348
GameObject:
  m_ObjectHideFlags: 0
  m_PrefabParentObject: {fileID: 0}
  m_PrefabInternal: {fileID: 0}
  serializedVersion: 5
  m_Component:
  - component: {fileID: 425566349}
  - component: {fileID: 425566351}
  - component: {fileID: 425566350}
  m_Layer: 8
  m_Name: HeightfieldWaves
  m_TagString: Untagged
  m_Icon: {fileID: 0}
  m_NavMeshLayer: 0
  m_StaticEditorFlags: 0
  m_IsActive: 0
--- !u!4 &425566349
Transform:
  m_ObjectHideFlags: 0
  m_PrefabParentObject: {fileID: 0}
  m_PrefabInternal: {fileID: 0}
  m_GameObject: {fileID: 425566348}
  m_LocalRotation: {x: 0.7071068, y: 0, z: 0, w: 0.7071068}
  m_LocalPosition: {x: 128.7, y: 9, z: 0.5}
  m_LocalScale: {x: 200, y: 200, z: 200}
  m_Children: []
  m_Father: {fileID: 995304123}
  m_RootOrder: 2
  m_LocalEulerAnglesHint: {x: 90, y: 0, z: 0}
--- !u!23 &425566350
MeshRenderer:
  m_ObjectHideFlags: 0
  m_PrefabParentObject: {fileID: 0}
  m_PrefabInternal: {fileID: 0}
  m_GameObject: {fileID: 425566348}
  m_Enabled: 1
  m_CastShadows: 1
  m_ReceiveShadows: 1
  m_DynamicOccludee: 1
  m_MotionVectors: 1
  m_LightProbeUsage: 1
  m_ReflectionProbeUsage: 1
  m_Materials:
  - {fileID: 2100000, guid: 87f69e59b9d5c3740aa390e75aed7803, type: 2}
  m_StaticBatchInfo:
    firstSubMesh: 0
    subMeshCount: 0
  m_StaticBatchRoot: {fileID: 0}
  m_ProbeAnchor: {fileID: 0}
  m_LightProbeVolumeOverride: {fileID: 0}
  m_ScaleInLightmap: 1
  m_PreserveUVs: 1
  m_IgnoreNormalsForChartDetection: 0
  m_ImportantGI: 0
  m_StitchLightmapSeams: 0
  m_SelectedEditorRenderState: 3
  m_MinimumChartSize: 4
  m_AutoUVMaxDistance: 0.5
  m_AutoUVMaxAngle: 89
  m_LightmapParameters: {fileID: 0}
  m_SortingLayerID: 0
  m_SortingLayer: 0
  m_SortingOrder: 0
--- !u!33 &425566351
MeshFilter:
  m_ObjectHideFlags: 0
  m_PrefabParentObject: {fileID: 0}
  m_PrefabInternal: {fileID: 0}
  m_GameObject: {fileID: 425566348}
  m_Mesh: {fileID: 10210, guid: 0000000000000000e000000000000000, type: 0}
--- !u!1 &614458450
GameObject:
  m_ObjectHideFlags: 0
  m_PrefabParentObject: {fileID: 0}
  m_PrefabInternal: {fileID: 1028979117}
  serializedVersion: 5
  m_Component:
  - component: {fileID: 614458451}
  m_Layer: 0
  m_Name: Missing Prefab
  m_TagString: Untagged
  m_Icon: {fileID: 0}
  m_NavMeshLayer: 0
  m_StaticEditorFlags: 0
  m_IsActive: 1
--- !u!4 &614458451
Transform:
  m_ObjectHideFlags: 0
  m_PrefabParentObject: {fileID: 0}
  m_PrefabInternal: {fileID: 1028979117}
  m_GameObject: {fileID: 614458450}
  m_LocalRotation: {x: 0, y: 0, z: 0, w: 1}
  m_LocalPosition: {x: 0, y: 0, z: 0}
  m_LocalScale: {x: 1, y: 1, z: 1}
  m_Children: []
  m_Father: {fileID: 1242000540}
  m_RootOrder: 0
  m_LocalEulerAnglesHint: {x: 0, y: 0, z: 0}
--- !u!1 &723498130
GameObject:
  m_ObjectHideFlags: 0
  m_PrefabParentObject: {fileID: 0}
  m_PrefabInternal: {fileID: 0}
  serializedVersion: 5
  m_Component:
  - component: {fileID: 723498131}
  - component: {fileID: 723498134}
  - component: {fileID: 723498132}
  m_Layer: 8
  m_Name: wp0
  m_TagString: Untagged
  m_Icon: {fileID: 0}
  m_NavMeshLayer: 0
  m_StaticEditorFlags: 0
  m_IsActive: 1
--- !u!4 &723498131
Transform:
  m_ObjectHideFlags: 0
  m_PrefabParentObject: {fileID: 0}
  m_PrefabInternal: {fileID: 0}
  m_GameObject: {fileID: 723498130}
  m_LocalRotation: {x: 0.7071068, y: 0, z: 0, w: 0.7071068}
  m_LocalPosition: {x: 0, y: 0, z: 40}
  m_LocalScale: {x: 36, y: 36, z: 36}
  m_Children: []
  m_Father: {fileID: 1989479267}
  m_RootOrder: 0
  m_LocalEulerAnglesHint: {x: 90, y: 0, z: 0}
--- !u!23 &723498132
MeshRenderer:
  m_ObjectHideFlags: 0
  m_PrefabParentObject: {fileID: 0}
  m_PrefabInternal: {fileID: 0}
  m_GameObject: {fileID: 723498130}
  m_Enabled: 1
  m_CastShadows: 1
  m_ReceiveShadows: 1
  m_DynamicOccludee: 1
  m_MotionVectors: 1
  m_LightProbeUsage: 1
  m_ReflectionProbeUsage: 1
  m_Materials:
  - {fileID: 2100000, guid: fe035aa88b517a040a7544e2e217c46b, type: 2}
  m_StaticBatchInfo:
    firstSubMesh: 0
    subMeshCount: 0
  m_StaticBatchRoot: {fileID: 0}
  m_ProbeAnchor: {fileID: 0}
  m_LightProbeVolumeOverride: {fileID: 0}
  m_ScaleInLightmap: 1
  m_PreserveUVs: 1
  m_IgnoreNormalsForChartDetection: 0
  m_ImportantGI: 0
  m_StitchLightmapSeams: 0
  m_SelectedEditorRenderState: 3
  m_MinimumChartSize: 4
  m_AutoUVMaxDistance: 0.5
  m_AutoUVMaxAngle: 89
  m_LightmapParameters: {fileID: 0}
  m_SortingLayerID: 0
  m_SortingLayer: 0
  m_SortingOrder: 0
--- !u!33 &723498134
MeshFilter:
  m_ObjectHideFlags: 0
  m_PrefabParentObject: {fileID: 0}
  m_PrefabInternal: {fileID: 0}
  m_GameObject: {fileID: 723498130}
  m_Mesh: {fileID: 10210, guid: 0000000000000000e000000000000000, type: 0}
--- !u!1001 &754951035
Prefab:
  m_ObjectHideFlags: 0
  serializedVersion: 2
  m_Modification:
    m_TransformParent: {fileID: 0}
    m_Modifications:
    - target: {fileID: 4341219009766782, guid: 71ede3c2ab0b7cb43b7dad6ae3b6190b, type: 2}
      propertyPath: m_LocalPosition.x
      value: 0
      objectReference: {fileID: 0}
    - target: {fileID: 4341219009766782, guid: 71ede3c2ab0b7cb43b7dad6ae3b6190b, type: 2}
      propertyPath: m_LocalPosition.y
      value: 0
      objectReference: {fileID: 0}
    - target: {fileID: 4341219009766782, guid: 71ede3c2ab0b7cb43b7dad6ae3b6190b, type: 2}
      propertyPath: m_LocalPosition.z
      value: 12
      objectReference: {fileID: 0}
    - target: {fileID: 4341219009766782, guid: 71ede3c2ab0b7cb43b7dad6ae3b6190b, type: 2}
      propertyPath: m_LocalRotation.x
      value: 0
      objectReference: {fileID: 0}
    - target: {fileID: 4341219009766782, guid: 71ede3c2ab0b7cb43b7dad6ae3b6190b, type: 2}
      propertyPath: m_LocalRotation.y
      value: 0
      objectReference: {fileID: 0}
    - target: {fileID: 4341219009766782, guid: 71ede3c2ab0b7cb43b7dad6ae3b6190b, type: 2}
      propertyPath: m_LocalRotation.z
      value: 0
      objectReference: {fileID: 0}
    - target: {fileID: 4341219009766782, guid: 71ede3c2ab0b7cb43b7dad6ae3b6190b, type: 2}
      propertyPath: m_LocalRotation.w
      value: 1
      objectReference: {fileID: 0}
    - target: {fileID: 4341219009766782, guid: 71ede3c2ab0b7cb43b7dad6ae3b6190b, type: 2}
      propertyPath: m_RootOrder
      value: 4
      objectReference: {fileID: 0}
    m_RemovedComponents: []
  m_ParentPrefab: {fileID: 100100000, guid: 71ede3c2ab0b7cb43b7dad6ae3b6190b, type: 2}
  m_IsPrefabParent: 0
--- !u!1 &791824592
GameObject:
  m_ObjectHideFlags: 0
  m_PrefabParentObject: {fileID: 0}
  m_PrefabInternal: {fileID: 0}
  serializedVersion: 5
  m_Component:
  - component: {fileID: 791824596}
  - component: {fileID: 791824595}
  - component: {fileID: 791824593}
  - component: {fileID: 791824597}
  m_Layer: 8
  m_Name: CapsuleInteraction
  m_TagString: Untagged
  m_Icon: {fileID: 0}
  m_NavMeshLayer: 0
  m_StaticEditorFlags: 0
  m_IsActive: 1
--- !u!23 &791824593
MeshRenderer:
  m_ObjectHideFlags: 0
  m_PrefabParentObject: {fileID: 0}
  m_PrefabInternal: {fileID: 0}
  m_GameObject: {fileID: 791824592}
  m_Enabled: 1
  m_CastShadows: 1
  m_ReceiveShadows: 1
  m_DynamicOccludee: 1
  m_MotionVectors: 1
  m_LightProbeUsage: 1
  m_ReflectionProbeUsage: 1
  m_Materials:
  - {fileID: 10303, guid: 0000000000000000f000000000000000, type: 0}
  m_StaticBatchInfo:
    firstSubMesh: 0
    subMeshCount: 0
  m_StaticBatchRoot: {fileID: 0}
  m_ProbeAnchor: {fileID: 0}
  m_LightProbeVolumeOverride: {fileID: 0}
  m_ScaleInLightmap: 1
  m_PreserveUVs: 1
  m_IgnoreNormalsForChartDetection: 0
  m_ImportantGI: 0
  m_StitchLightmapSeams: 0
  m_SelectedEditorRenderState: 3
  m_MinimumChartSize: 4
  m_AutoUVMaxDistance: 0.5
  m_AutoUVMaxAngle: 89
  m_LightmapParameters: {fileID: 0}
  m_SortingLayerID: 0
  m_SortingLayer: 0
  m_SortingOrder: 0
--- !u!33 &791824595
MeshFilter:
  m_ObjectHideFlags: 0
  m_PrefabParentObject: {fileID: 0}
  m_PrefabInternal: {fileID: 0}
  m_GameObject: {fileID: 791824592}
  m_Mesh: {fileID: 10208, guid: 0000000000000000e000000000000000, type: 0}
--- !u!4 &791824596
Transform:
  m_ObjectHideFlags: 0
  m_PrefabParentObject: {fileID: 0}
  m_PrefabInternal: {fileID: 0}
  m_GameObject: {fileID: 791824592}
  m_LocalRotation: {x: -0, y: -0, z: -0, w: 1}
  m_LocalPosition: {x: 0, y: 0, z: 0}
  m_LocalScale: {x: 1, y: 1, z: 1}
  m_Children: []
  m_Father: {fileID: 1614785323}
  m_RootOrder: 0
  m_LocalEulerAnglesHint: {x: 0, y: 0, z: 0}
--- !u!114 &791824597
MonoBehaviour:
  m_ObjectHideFlags: 0
  m_PrefabParentObject: {fileID: 0}
  m_PrefabInternal: {fileID: 0}
  m_GameObject: {fileID: 791824592}
  m_Enabled: 1
  m_EditorHideFlags: 0
  m_Script: {fileID: 11500000, guid: 6ceafe449ea57e544ba1fa6bfe9e10c6, type: 3}
  m_Name: 
  m_EditorClassIdentifier: 
  _shader: {fileID: 4800000, guid: 3772d74a62556bc4eb2c2186fb3eaa17, type: 3}
--- !u!4 &799048501 stripped
Transform:
  m_PrefabParentObject: {fileID: 4274299234749796, guid: 71ede3c2ab0b7cb43b7dad6ae3b6190b,
    type: 2}
  m_PrefabInternal: {fileID: 754951035}
--- !u!1 &879980831
GameObject:
  m_ObjectHideFlags: 0
  m_PrefabParentObject: {fileID: 0}
  m_PrefabInternal: {fileID: 1028979117}
  serializedVersion: 5
  m_Component:
  - component: {fileID: 879980832}
  m_Layer: 0
  m_Name: Missing Prefab
  m_TagString: Untagged
  m_Icon: {fileID: 0}
  m_NavMeshLayer: 0
  m_StaticEditorFlags: 0
  m_IsActive: 1
--- !u!4 &879980832
Transform:
  m_ObjectHideFlags: 0
  m_PrefabParentObject: {fileID: 0}
  m_PrefabInternal: {fileID: 1028979117}
  m_GameObject: {fileID: 879980831}
  m_LocalRotation: {x: 0, y: 0, z: 0, w: 1}
  m_LocalPosition: {x: 0, y: 0, z: 0}
  m_LocalScale: {x: 1, y: 1, z: 1}
  m_Children: []
  m_Father: {fileID: 1242000540}
  m_RootOrder: 0
  m_LocalEulerAnglesHint: {x: 0, y: 0, z: 0}
--- !u!1 &882135356
GameObject:
  m_ObjectHideFlags: 0
  m_PrefabParentObject: {fileID: 0}
  m_PrefabInternal: {fileID: 0}
  serializedVersion: 5
  m_Component:
  - component: {fileID: 882135357}
  - component: {fileID: 882135359}
  - component: {fileID: 882135358}
  m_Layer: 0
  m_Name: Cube (1)
  m_TagString: Untagged
  m_Icon: {fileID: 0}
  m_NavMeshLayer: 0
  m_StaticEditorFlags: 0
  m_IsActive: 1
--- !u!4 &882135357
Transform:
  m_ObjectHideFlags: 0
  m_PrefabParentObject: {fileID: 0}
  m_PrefabInternal: {fileID: 0}
  m_GameObject: {fileID: 882135356}
  m_LocalRotation: {x: -0, y: -0, z: -0, w: 1}
  m_LocalPosition: {x: 0, y: 0.89, z: -0.64}
  m_LocalScale: {x: 1.5024399, y: 0.56031, z: 2.724782}
  m_Children: []
  m_Father: {fileID: 1436177741}
  m_RootOrder: 1
  m_LocalEulerAnglesHint: {x: 0, y: 0, z: 0}
--- !u!23 &882135358
MeshRenderer:
  m_ObjectHideFlags: 0
  m_PrefabParentObject: {fileID: 0}
  m_PrefabInternal: {fileID: 0}
  m_GameObject: {fileID: 882135356}
  m_Enabled: 1
  m_CastShadows: 1
  m_ReceiveShadows: 1
  m_DynamicOccludee: 1
  m_MotionVectors: 1
  m_LightProbeUsage: 1
  m_ReflectionProbeUsage: 1
  m_Materials:
  - {fileID: 10303, guid: 0000000000000000f000000000000000, type: 0}
  m_StaticBatchInfo:
    firstSubMesh: 0
    subMeshCount: 0
  m_StaticBatchRoot: {fileID: 0}
  m_ProbeAnchor: {fileID: 0}
  m_LightProbeVolumeOverride: {fileID: 0}
  m_ScaleInLightmap: 1
  m_PreserveUVs: 1
  m_IgnoreNormalsForChartDetection: 0
  m_ImportantGI: 0
  m_StitchLightmapSeams: 0
  m_SelectedEditorRenderState: 3
  m_MinimumChartSize: 4
  m_AutoUVMaxDistance: 0.5
  m_AutoUVMaxAngle: 89
  m_LightmapParameters: {fileID: 0}
  m_SortingLayerID: 0
  m_SortingLayer: 0
  m_SortingOrder: 0
--- !u!33 &882135359
MeshFilter:
  m_ObjectHideFlags: 0
  m_PrefabParentObject: {fileID: 0}
  m_PrefabInternal: {fileID: 0}
  m_GameObject: {fileID: 882135356}
  m_Mesh: {fileID: 10202, guid: 0000000000000000e000000000000000, type: 0}
--- !u!1 &887272067
GameObject:
  m_ObjectHideFlags: 0
  m_PrefabParentObject: {fileID: 0}
  m_PrefabInternal: {fileID: 317185115}
  serializedVersion: 5
  m_Component:
  - component: {fileID: 1242000540}
  m_Layer: 0
  m_Name: Missing Prefab (Dummy)
  m_TagString: Untagged
  m_Icon: {fileID: 0}
  m_NavMeshLayer: 0
  m_StaticEditorFlags: 0
  m_IsActive: 1
--- !u!1 &995304122
GameObject:
  m_ObjectHideFlags: 0
  m_PrefabParentObject: {fileID: 0}
  m_PrefabInternal: {fileID: 0}
  serializedVersion: 5
  m_Component:
  - component: {fileID: 995304123}
  m_Layer: 0
  m_Name: ShapeRender
  m_TagString: Untagged
  m_Icon: {fileID: 0}
  m_NavMeshLayer: 0
  m_StaticEditorFlags: 0
  m_IsActive: 1
--- !u!4 &995304123
Transform:
  m_ObjectHideFlags: 0
  m_PrefabParentObject: {fileID: 0}
  m_PrefabInternal: {fileID: 0}
  m_GameObject: {fileID: 995304122}
  m_LocalRotation: {x: 0, y: 0, z: 0, w: 1}
  m_LocalPosition: {x: 0, y: -10, z: 0}
  m_LocalScale: {x: 1, y: 1, z: 1}
  m_Children:
  - {fileID: 1866213578}
  - {fileID: 1989479267}
  - {fileID: 425566349}
  - {fileID: 1369875147}
  - {fileID: 1524193171}
  m_Father: {fileID: 0}
  m_RootOrder: 2
  m_LocalEulerAnglesHint: {x: 0, y: 0, z: 0}
--- !u!1001 &1028979117
Prefab:
  m_ObjectHideFlags: 0
  serializedVersion: 2
  m_Modification:
    m_TransformParent: {fileID: 1242000540}
    m_Modifications:
    - target: {fileID: 400000, guid: a1af256fbecad4a4fa3f385d4cde20c7, type: 3}
      propertyPath: m_LocalPosition.x
      value: 0
      objectReference: {fileID: 0}
    - target: {fileID: 400000, guid: a1af256fbecad4a4fa3f385d4cde20c7, type: 3}
      propertyPath: m_LocalPosition.y
      value: 0
      objectReference: {fileID: 0}
    - target: {fileID: 400000, guid: a1af256fbecad4a4fa3f385d4cde20c7, type: 3}
      propertyPath: m_LocalPosition.z
      value: 0
      objectReference: {fileID: 0}
    - target: {fileID: 400000, guid: a1af256fbecad4a4fa3f385d4cde20c7, type: 3}
      propertyPath: m_LocalRotation.x
      value: -0
      objectReference: {fileID: 0}
    - target: {fileID: 400000, guid: a1af256fbecad4a4fa3f385d4cde20c7, type: 3}
      propertyPath: m_LocalRotation.y
      value: -0
      objectReference: {fileID: 0}
    - target: {fileID: 400000, guid: a1af256fbecad4a4fa3f385d4cde20c7, type: 3}
      propertyPath: m_LocalRotation.z
      value: -0
      objectReference: {fileID: 0}
    - target: {fileID: 400000, guid: a1af256fbecad4a4fa3f385d4cde20c7, type: 3}
      propertyPath: m_LocalRotation.w
      value: 1
      objectReference: {fileID: 0}
    - target: {fileID: 400000, guid: a1af256fbecad4a4fa3f385d4cde20c7, type: 3}
      propertyPath: m_RootOrder
      value: 2
      objectReference: {fileID: 0}
    - target: {fileID: 400000, guid: a1af256fbecad4a4fa3f385d4cde20c7, type: 3}
      propertyPath: m_LocalScale.x
      value: 1
      objectReference: {fileID: 0}
    - target: {fileID: 400000, guid: a1af256fbecad4a4fa3f385d4cde20c7, type: 3}
      propertyPath: m_LocalScale.y
      value: 1
      objectReference: {fileID: 0}
    - target: {fileID: 400000, guid: a1af256fbecad4a4fa3f385d4cde20c7, type: 3}
      propertyPath: m_LocalScale.z
      value: 1
      objectReference: {fileID: 0}
    - target: {fileID: 100006, guid: a1af256fbecad4a4fa3f385d4cde20c7, type: 3}
      propertyPath: m_IsActive
      value: 0
      objectReference: {fileID: 0}
    - target: {fileID: 100004, guid: a1af256fbecad4a4fa3f385d4cde20c7, type: 3}
      propertyPath: m_IsActive
      value: 0
      objectReference: {fileID: 0}
    - target: {fileID: 100002, guid: a1af256fbecad4a4fa3f385d4cde20c7, type: 3}
      propertyPath: m_Layer
      value: 0
      objectReference: {fileID: 0}
    - target: {fileID: 100004, guid: a1af256fbecad4a4fa3f385d4cde20c7, type: 3}
      propertyPath: m_Layer
      value: 8
      objectReference: {fileID: 0}
    - target: {fileID: 100006, guid: a1af256fbecad4a4fa3f385d4cde20c7, type: 3}
      propertyPath: m_Layer
      value: 8
      objectReference: {fileID: 0}
    - target: {fileID: 100000, guid: a1af256fbecad4a4fa3f385d4cde20c7, type: 3}
      propertyPath: m_Layer
      value: 0
      objectReference: {fileID: 0}
    - target: {fileID: 100000, guid: a1af256fbecad4a4fa3f385d4cde20c7, type: 3}
      propertyPath: m_Name
      value: Island0 (1)
      objectReference: {fileID: 0}
    - target: {fileID: 2300000, guid: a1af256fbecad4a4fa3f385d4cde20c7, type: 3}
      propertyPath: m_Materials.Array.data[0]
      value: 
      objectReference: {fileID: 0}
    - target: {fileID: 100002, guid: a1af256fbecad4a4fa3f385d4cde20c7, type: 3}
      propertyPath: m_Name
      value: Mounts
      objectReference: {fileID: 0}
    - target: {fileID: 100002, guid: a1af256fbecad4a4fa3f385d4cde20c7, type: 3}
      propertyPath: m_TagString
      value: OceanDepth
      objectReference: {fileID: 0}
    - target: {fileID: 2300000, guid: a1af256fbecad4a4fa3f385d4cde20c7, type: 3}
      propertyPath: m_Enabled
      value: 1
      objectReference: {fileID: 0}
    - target: {fileID: 100008, guid: a1af256fbecad4a4fa3f385d4cde20c7, type: 3}
      propertyPath: m_IsActive
      value: 0
      objectReference: {fileID: 0}
    m_RemovedComponents:
    - {fileID: 9500000, guid: a1af256fbecad4a4fa3f385d4cde20c7, type: 3}
    - {fileID: 2300000, guid: a1af256fbecad4a4fa3f385d4cde20c7, type: 3}
  m_ParentPrefab: {fileID: 100100000, guid: a1af256fbecad4a4fa3f385d4cde20c7, type: 3}
  m_IsPrefabParent: 0
--- !u!1001 &1160571190
Prefab:
  m_ObjectHideFlags: 0
  serializedVersion: 2
  m_Modification:
    m_TransformParent: {fileID: 0}
    m_Modifications:
    - target: {fileID: 478202, guid: 8454e29c2a033974fb559f5f8eff1918, type: 2}
      propertyPath: m_LocalPosition.x
      value: 0
      objectReference: {fileID: 0}
    - target: {fileID: 478202, guid: 8454e29c2a033974fb559f5f8eff1918, type: 2}
      propertyPath: m_LocalPosition.y
      value: 0
      objectReference: {fileID: 0}
    - target: {fileID: 478202, guid: 8454e29c2a033974fb559f5f8eff1918, type: 2}
      propertyPath: m_LocalPosition.z
      value: 0
      objectReference: {fileID: 0}
    - target: {fileID: 478202, guid: 8454e29c2a033974fb559f5f8eff1918, type: 2}
      propertyPath: m_LocalRotation.x
      value: 0
      objectReference: {fileID: 0}
    - target: {fileID: 478202, guid: 8454e29c2a033974fb559f5f8eff1918, type: 2}
      propertyPath: m_LocalRotation.y
      value: 0
      objectReference: {fileID: 0}
    - target: {fileID: 478202, guid: 8454e29c2a033974fb559f5f8eff1918, type: 2}
      propertyPath: m_LocalRotation.z
      value: 0
      objectReference: {fileID: 0}
    - target: {fileID: 478202, guid: 8454e29c2a033974fb559f5f8eff1918, type: 2}
      propertyPath: m_LocalRotation.w
      value: 1
      objectReference: {fileID: 0}
    - target: {fileID: 478202, guid: 8454e29c2a033974fb559f5f8eff1918, type: 2}
      propertyPath: m_RootOrder
      value: 1
      objectReference: {fileID: 0}
    - target: {fileID: 114743537232810698, guid: 8454e29c2a033974fb559f5f8eff1918,
        type: 2}
      propertyPath: _viewpoint
      value: 
      objectReference: {fileID: 227134470}
    - target: {fileID: 11417796, guid: 8454e29c2a033974fb559f5f8eff1918, type: 2}
      propertyPath: _minScale
      value: 8
      objectReference: {fileID: 0}
    m_RemovedComponents: []
  m_ParentPrefab: {fileID: 100100000, guid: 8454e29c2a033974fb559f5f8eff1918, type: 2}
  m_IsPrefabParent: 0
--- !u!4 &1242000540
Transform:
  m_ObjectHideFlags: 0
  m_PrefabParentObject: {fileID: 400000, guid: a1af256fbecad4a4fa3f385d4cde20c7, type: 3}
  m_PrefabInternal: {fileID: 317185115}
<<<<<<< HEAD
  m_GameObject: {fileID: 887272067}
=======
  m_GameObject: {fileID: 1684606390}
>>>>>>> 2c5b13c5
  m_LocalRotation: {x: 0, y: 0, z: 0, w: 1}
  m_LocalPosition: {x: 0, y: 0, z: 0}
  m_LocalScale: {x: 1, y: 1, z: 1}
  m_Children:
<<<<<<< HEAD
  - {fileID: 879980832}
  m_Father: {fileID: 1357922174}
  m_RootOrder: 0
  m_LocalEulerAnglesHint: {x: 0, y: 0, z: 0}
--- !u!1 &1357922173
GameObject:
  m_ObjectHideFlags: 0
  m_PrefabParentObject: {fileID: 0}
  m_PrefabInternal: {fileID: 317185115}
  serializedVersion: 5
  m_Component:
  - component: {fileID: 1357922174}
  m_Layer: 0
  m_Name: Missing Prefab
  m_TagString: Untagged
  m_Icon: {fileID: 0}
  m_NavMeshLayer: 0
  m_StaticEditorFlags: 0
  m_IsActive: 1
--- !u!4 &1357922174
Transform:
  m_ObjectHideFlags: 0
  m_PrefabParentObject: {fileID: 0}
  m_PrefabInternal: {fileID: 317185115}
  m_GameObject: {fileID: 1357922173}
  m_LocalRotation: {x: 0, y: 0, z: 0, w: 1}
  m_LocalPosition: {x: 0, y: 0, z: 0}
  m_LocalScale: {x: 1, y: 1, z: 1}
  m_Children:
  - {fileID: 1242000540}
  m_Father: {fileID: 1566317005}
  m_RootOrder: 2
  m_LocalEulerAnglesHint: {x: 0, y: 0, z: 0}
--- !u!1 &1369875144
GameObject:
  m_ObjectHideFlags: 0
  m_PrefabParentObject: {fileID: 0}
  m_PrefabInternal: {fileID: 0}
  serializedVersion: 5
  m_Component:
  - component: {fileID: 1369875147}
  - component: {fileID: 1369875146}
  - component: {fileID: 1369875145}
  m_Layer: 24
  m_Name: DynamicWaterBump
  m_TagString: Untagged
  m_Icon: {fileID: 0}
  m_NavMeshLayer: 0
  m_StaticEditorFlags: 0
  m_IsActive: 0
--- !u!23 &1369875145
MeshRenderer:
  m_ObjectHideFlags: 0
  m_PrefabParentObject: {fileID: 0}
  m_PrefabInternal: {fileID: 0}
  m_GameObject: {fileID: 1369875144}
  m_Enabled: 1
  m_CastShadows: 0
  m_ReceiveShadows: 0
  m_DynamicOccludee: 0
  m_MotionVectors: 2
  m_LightProbeUsage: 0
  m_ReflectionProbeUsage: 0
  m_Materials:
  - {fileID: 2100000, guid: 6ab0fd16cc1e4194fb3b8489cffa3afc, type: 2}
  m_StaticBatchInfo:
    firstSubMesh: 0
    subMeshCount: 0
  m_StaticBatchRoot: {fileID: 0}
  m_ProbeAnchor: {fileID: 0}
  m_LightProbeVolumeOverride: {fileID: 0}
  m_ScaleInLightmap: 1
  m_PreserveUVs: 1
  m_IgnoreNormalsForChartDetection: 0
  m_ImportantGI: 0
  m_StitchLightmapSeams: 0
  m_SelectedEditorRenderState: 3
  m_MinimumChartSize: 4
  m_AutoUVMaxDistance: 0.5
  m_AutoUVMaxAngle: 89
  m_LightmapParameters: {fileID: 0}
  m_SortingLayerID: 0
  m_SortingLayer: 0
  m_SortingOrder: 0
--- !u!33 &1369875146
MeshFilter:
  m_ObjectHideFlags: 0
  m_PrefabParentObject: {fileID: 0}
  m_PrefabInternal: {fileID: 0}
  m_GameObject: {fileID: 1369875144}
  m_Mesh: {fileID: 10210, guid: 0000000000000000e000000000000000, type: 0}
--- !u!4 &1369875147
Transform:
  m_ObjectHideFlags: 0
  m_PrefabParentObject: {fileID: 0}
  m_PrefabInternal: {fileID: 0}
  m_GameObject: {fileID: 1369875144}
  m_LocalRotation: {x: 0.7071068, y: -0, z: -0, w: 0.7071068}
  m_LocalPosition: {x: 0, y: 15, z: 20}
  m_LocalScale: {x: 10, y: 10, z: 10}
  m_Children: []
  m_Father: {fileID: 995304123}
  m_RootOrder: 3
  m_LocalEulerAnglesHint: {x: 90, y: 0, z: 0}
=======
  - {fileID: 614458451}
  m_Father: {fileID: 1677491481}
  m_RootOrder: 0
  m_LocalEulerAnglesHint: {x: 0, y: 0, z: 0}
>>>>>>> 2c5b13c5
--- !u!1 &1436177740
GameObject:
  m_ObjectHideFlags: 0
  m_PrefabParentObject: {fileID: 0}
  m_PrefabInternal: {fileID: 0}
  serializedVersion: 5
  m_Component:
  - component: {fileID: 1436177741}
  m_Layer: 0
  m_Name: CarScaleRef
  m_TagString: Untagged
  m_Icon: {fileID: 0}
  m_NavMeshLayer: 0
  m_StaticEditorFlags: 0
  m_IsActive: 0
--- !u!4 &1436177741
Transform:
  m_ObjectHideFlags: 0
  m_PrefabParentObject: {fileID: 0}
  m_PrefabInternal: {fileID: 0}
  m_GameObject: {fileID: 1436177740}
  m_LocalRotation: {x: -0, y: -0, z: -0, w: 1}
  m_LocalPosition: {x: 57.06, y: 2.4, z: 6.16}
  m_LocalScale: {x: 1, y: 1, z: 1}
  m_Children:
  - {fileID: 163298332}
  - {fileID: 882135357}
  - {fileID: 303424238}
  - {fileID: 1838558566}
  m_Father: {fileID: 1566317005}
  m_RootOrder: 1
  m_LocalEulerAnglesHint: {x: 0, y: 0, z: 0}
--- !u!4 &1488989739 stripped
Transform:
  m_PrefabParentObject: {fileID: 4341219009766782, guid: 71ede3c2ab0b7cb43b7dad6ae3b6190b,
    type: 2}
  m_PrefabInternal: {fileID: 754951035}
--- !u!1 &1524193170
GameObject:
  m_ObjectHideFlags: 0
  m_PrefabParentObject: {fileID: 0}
  m_PrefabInternal: {fileID: 0}
  serializedVersion: 5
  m_Component:
  - component: {fileID: 1524193171}
  - component: {fileID: 1524193172}
  m_Layer: 0
  m_Name: DynamicSims
  m_TagString: Untagged
  m_Icon: {fileID: 0}
  m_NavMeshLayer: 0
  m_StaticEditorFlags: 0
  m_IsActive: 1
--- !u!4 &1524193171
Transform:
  m_ObjectHideFlags: 0
  m_PrefabParentObject: {fileID: 0}
  m_PrefabInternal: {fileID: 0}
  m_GameObject: {fileID: 1524193170}
  m_LocalRotation: {x: 0, y: 0, z: 0, w: 1}
  m_LocalPosition: {x: 0, y: 0, z: 0}
  m_LocalScale: {x: 1, y: 1, z: 1}
  m_Children: []
  m_Father: {fileID: 995304123}
  m_RootOrder: 4
  m_LocalEulerAnglesHint: {x: 0, y: 0, z: 0}
--- !u!114 &1524193172
MonoBehaviour:
  m_ObjectHideFlags: 0
  m_PrefabParentObject: {fileID: 0}
  m_PrefabInternal: {fileID: 0}
  m_GameObject: {fileID: 1524193170}
  m_Enabled: 1
  m_EditorHideFlags: 0
  m_Script: {fileID: 11500000, guid: f51a63f9465727540af808805e5ba20f, type: 3}
  m_Name: 
  m_EditorClassIdentifier: 
  _resolution: 2
--- !u!1 &1566317004
GameObject:
  m_ObjectHideFlags: 0
  m_PrefabParentObject: {fileID: 0}
  m_PrefabInternal: {fileID: 0}
  serializedVersion: 5
  m_Component:
  - component: {fileID: 1566317005}
  m_Layer: 0
  m_Name: Environment
  m_TagString: Untagged
  m_Icon: {fileID: 0}
  m_NavMeshLayer: 0
  m_StaticEditorFlags: 0
  m_IsActive: 1
--- !u!4 &1566317005
Transform:
  m_ObjectHideFlags: 0
  m_PrefabParentObject: {fileID: 0}
  m_PrefabInternal: {fileID: 0}
  m_GameObject: {fileID: 1566317004}
  m_LocalRotation: {x: 0, y: 0, z: 0, w: 1}
  m_LocalPosition: {x: 0, y: 0, z: 0}
  m_LocalScale: {x: 1, y: 1, z: 1}
  m_Children:
  - {fileID: 1589415981}
  - {fileID: 1436177741}
<<<<<<< HEAD
  - {fileID: 1357922174}
=======
  - {fileID: 1677491481}
>>>>>>> 2c5b13c5
  - {fileID: 1614785323}
  m_Father: {fileID: 0}
  m_RootOrder: 3
  m_LocalEulerAnglesHint: {x: 0, y: 0, z: 0}
--- !u!1 &1589415979
GameObject:
  m_ObjectHideFlags: 0
  m_PrefabParentObject: {fileID: 0}
  m_PrefabInternal: {fileID: 0}
  serializedVersion: 5
  m_Component:
  - component: {fileID: 1589415981}
  - component: {fileID: 1589415980}
  m_Layer: 0
  m_Name: Directional light
  m_TagString: Untagged
  m_Icon: {fileID: 0}
  m_NavMeshLayer: 0
  m_StaticEditorFlags: 0
  m_IsActive: 1
--- !u!108 &1589415980
Light:
  m_ObjectHideFlags: 0
  m_PrefabParentObject: {fileID: 0}
  m_PrefabInternal: {fileID: 0}
  m_GameObject: {fileID: 1589415979}
  m_Enabled: 1
  serializedVersion: 8
  m_Type: 1
  m_Color: {r: 1, g: 1, b: 1, a: 1}
  m_Intensity: 1
  m_Range: 10
  m_SpotAngle: 30
  m_CookieSize: 10
  m_Shadows:
    m_Type: 0
    m_Resolution: -1
    m_CustomResolution: -1
    m_Strength: 1
    m_Bias: 0.05
    m_NormalBias: 0.4
    m_NearPlane: 0.2
  m_Cookie: {fileID: 0}
  m_DrawHalo: 0
  m_Flare: {fileID: 0}
  m_RenderMode: 0
  m_CullingMask:
    serializedVersion: 2
    m_Bits: 4294967295
  m_Lightmapping: 1
  m_AreaSize: {x: 1, y: 1}
  m_BounceIntensity: 1
  m_ColorTemperature: 6570
  m_UseColorTemperature: 0
  m_ShadowRadius: 0
  m_ShadowAngle: 0
--- !u!4 &1589415981
Transform:
  m_ObjectHideFlags: 0
  m_PrefabParentObject: {fileID: 0}
  m_PrefabInternal: {fileID: 0}
  m_GameObject: {fileID: 1589415979}
  m_LocalRotation: {x: 0.40821794, y: -0.23456973, z: 0.10938166, w: 0.8754261}
  m_LocalPosition: {x: -32.49, y: 52.47, z: 51.34}
  m_LocalScale: {x: 1, y: 1, z: 1}
  m_Children: []
  m_Father: {fileID: 1566317005}
  m_RootOrder: 0
  m_LocalEulerAnglesHint: {x: 0, y: 0, z: 0}
--- !u!1 &1614785319
GameObject:
  m_ObjectHideFlags: 0
  m_PrefabParentObject: {fileID: 0}
  m_PrefabInternal: {fileID: 0}
  serializedVersion: 5
  m_Component:
  - component: {fileID: 1614785323}
  - component: {fileID: 1614785322}
  - component: {fileID: 1614785320}
  - component: {fileID: 1614785324}
  m_Layer: 0
  m_Name: CapsuleInteraction
  m_TagString: Untagged
  m_Icon: {fileID: 0}
  m_NavMeshLayer: 0
  m_StaticEditorFlags: 0
  m_IsActive: 0
--- !u!23 &1614785320
MeshRenderer:
  m_ObjectHideFlags: 0
  m_PrefabParentObject: {fileID: 0}
  m_PrefabInternal: {fileID: 0}
  m_GameObject: {fileID: 1614785319}
  m_Enabled: 1
  m_CastShadows: 1
  m_ReceiveShadows: 1
  m_DynamicOccludee: 1
  m_MotionVectors: 1
  m_LightProbeUsage: 1
  m_ReflectionProbeUsage: 1
  m_Materials:
  - {fileID: 10303, guid: 0000000000000000f000000000000000, type: 0}
  m_StaticBatchInfo:
    firstSubMesh: 0
    subMeshCount: 0
  m_StaticBatchRoot: {fileID: 0}
  m_ProbeAnchor: {fileID: 0}
  m_LightProbeVolumeOverride: {fileID: 0}
  m_ScaleInLightmap: 1
  m_PreserveUVs: 1
  m_IgnoreNormalsForChartDetection: 0
  m_ImportantGI: 0
  m_StitchLightmapSeams: 0
  m_SelectedEditorRenderState: 3
  m_MinimumChartSize: 4
  m_AutoUVMaxDistance: 0.5
  m_AutoUVMaxAngle: 89
  m_LightmapParameters: {fileID: 0}
  m_SortingLayerID: 0
  m_SortingLayer: 0
  m_SortingOrder: 0
--- !u!33 &1614785322
MeshFilter:
  m_ObjectHideFlags: 0
  m_PrefabParentObject: {fileID: 0}
  m_PrefabInternal: {fileID: 0}
  m_GameObject: {fileID: 1614785319}
  m_Mesh: {fileID: 10208, guid: 0000000000000000e000000000000000, type: 0}
--- !u!4 &1614785323
Transform:
  m_ObjectHideFlags: 0
  m_PrefabParentObject: {fileID: 0}
  m_PrefabInternal: {fileID: 0}
  m_GameObject: {fileID: 1614785319}
  m_LocalRotation: {x: -0, y: -0, z: -0, w: 1}
  m_LocalPosition: {x: 95.6, y: 0, z: 120.9}
  m_LocalScale: {x: 8, y: 4, z: 8}
  m_Children:
  - {fileID: 791824596}
  m_Father: {fileID: 1566317005}
  m_RootOrder: 3
  m_LocalEulerAnglesHint: {x: 0, y: 0, z: 0}
--- !u!114 &1614785324
MonoBehaviour:
  m_ObjectHideFlags: 0
  m_PrefabParentObject: {fileID: 0}
  m_PrefabInternal: {fileID: 0}
  m_GameObject: {fileID: 1614785319}
  m_Enabled: 1
  m_EditorHideFlags: 0
  m_Script: {fileID: 11500000, guid: bcb72eadd45530c419eaecda9328231d, type: 3}
  m_Name: 
  m_EditorClassIdentifier: 
  _axis: {x: 0, y: 1, z: 0}
  _amplitude: 2.5
  _freq: 1.91
--- !u!1 &1677491480
GameObject:
  m_ObjectHideFlags: 0
  m_PrefabParentObject: {fileID: 0}
  m_PrefabInternal: {fileID: 317185115}
  serializedVersion: 5
  m_Component:
  - component: {fileID: 1677491481}
  m_Layer: 0
  m_Name: Missing Prefab
  m_TagString: Untagged
  m_Icon: {fileID: 0}
  m_NavMeshLayer: 0
  m_StaticEditorFlags: 0
  m_IsActive: 1
--- !u!4 &1677491481
Transform:
  m_ObjectHideFlags: 0
  m_PrefabParentObject: {fileID: 0}
  m_PrefabInternal: {fileID: 317185115}
  m_GameObject: {fileID: 1677491480}
  m_LocalRotation: {x: 0, y: 0, z: 0, w: 1}
  m_LocalPosition: {x: 0, y: 0, z: 0}
  m_LocalScale: {x: 1, y: 1, z: 1}
  m_Children:
  - {fileID: 1242000540}
  m_Father: {fileID: 1566317005}
  m_RootOrder: 2
  m_LocalEulerAnglesHint: {x: 0, y: 0, z: 0}
--- !u!1 &1684606390
GameObject:
  m_ObjectHideFlags: 0
  m_PrefabParentObject: {fileID: 0}
  m_PrefabInternal: {fileID: 317185115}
  serializedVersion: 5
  m_Component:
  - component: {fileID: 1242000540}
  m_Layer: 0
  m_Name: Missing Prefab (Dummy)
  m_TagString: Untagged
  m_Icon: {fileID: 0}
  m_NavMeshLayer: 0
  m_StaticEditorFlags: 0
  m_IsActive: 1
--- !u!1 &1838558565
GameObject:
  m_ObjectHideFlags: 0
  m_PrefabParentObject: {fileID: 0}
  m_PrefabInternal: {fileID: 0}
  serializedVersion: 5
  m_Component:
  - component: {fileID: 1838558566}
  - component: {fileID: 1838558568}
  - component: {fileID: 1838558567}
  m_Layer: 0
  m_Name: Cube (3)
  m_TagString: Untagged
  m_Icon: {fileID: 0}
  m_NavMeshLayer: 0
  m_StaticEditorFlags: 0
  m_IsActive: 1
--- !u!4 &1838558566
Transform:
  m_ObjectHideFlags: 0
  m_PrefabParentObject: {fileID: 0}
  m_PrefabInternal: {fileID: 0}
  m_GameObject: {fileID: 1838558565}
  m_LocalRotation: {x: -0, y: -0, z: -0, w: 1}
  m_LocalPosition: {x: 0, y: 0.375, z: -1.619}
  m_LocalScale: {x: 2.33826, y: 0.73541, z: 0.7437089}
  m_Children: []
  m_Father: {fileID: 1436177741}
  m_RootOrder: 3
  m_LocalEulerAnglesHint: {x: 0, y: 0, z: 0}
--- !u!23 &1838558567
MeshRenderer:
  m_ObjectHideFlags: 0
  m_PrefabParentObject: {fileID: 0}
  m_PrefabInternal: {fileID: 0}
  m_GameObject: {fileID: 1838558565}
  m_Enabled: 1
  m_CastShadows: 1
  m_ReceiveShadows: 1
  m_DynamicOccludee: 1
  m_MotionVectors: 1
  m_LightProbeUsage: 1
  m_ReflectionProbeUsage: 1
  m_Materials:
  - {fileID: 10303, guid: 0000000000000000f000000000000000, type: 0}
  m_StaticBatchInfo:
    firstSubMesh: 0
    subMeshCount: 0
  m_StaticBatchRoot: {fileID: 0}
  m_ProbeAnchor: {fileID: 0}
  m_LightProbeVolumeOverride: {fileID: 0}
  m_ScaleInLightmap: 1
  m_PreserveUVs: 1
  m_IgnoreNormalsForChartDetection: 0
  m_ImportantGI: 0
  m_StitchLightmapSeams: 0
  m_SelectedEditorRenderState: 3
  m_MinimumChartSize: 4
  m_AutoUVMaxDistance: 0.5
  m_AutoUVMaxAngle: 89
  m_LightmapParameters: {fileID: 0}
  m_SortingLayerID: 0
  m_SortingLayer: 0
  m_SortingOrder: 0
--- !u!33 &1838558568
MeshFilter:
  m_ObjectHideFlags: 0
  m_PrefabParentObject: {fileID: 0}
  m_PrefabInternal: {fileID: 0}
  m_GameObject: {fileID: 1838558565}
  m_Mesh: {fileID: 10202, guid: 0000000000000000e000000000000000, type: 0}
--- !u!1 &1866213577
GameObject:
  m_ObjectHideFlags: 0
  m_PrefabParentObject: {fileID: 0}
  m_PrefabInternal: {fileID: 0}
  serializedVersion: 5
  m_Component:
  - component: {fileID: 1866213578}
  - component: {fileID: 1866213581}
  - component: {fileID: 1866213579}
  m_Layer: 8
  m_Name: OceanWavesBatched
  m_TagString: Untagged
  m_Icon: {fileID: 0}
  m_NavMeshLayer: 0
  m_StaticEditorFlags: 0
  m_IsActive: 1
--- !u!4 &1866213578
Transform:
  m_ObjectHideFlags: 0
  m_PrefabParentObject: {fileID: 0}
  m_PrefabInternal: {fileID: 0}
  m_GameObject: {fileID: 1866213577}
  m_LocalRotation: {x: 0.7071068, y: -0, z: -0, w: 0.7071068}
  m_LocalPosition: {x: 0, y: 0, z: 0}
  m_LocalScale: {x: 100000, y: 100000.09, z: 100000.09}
  m_Children: []
  m_Father: {fileID: 995304123}
  m_RootOrder: 0
  m_LocalEulerAnglesHint: {x: 90, y: 0, z: 0}
--- !u!114 &1866213579
MonoBehaviour:
  m_ObjectHideFlags: 0
  m_PrefabParentObject: {fileID: 0}
  m_PrefabInternal: {fileID: 0}
  m_GameObject: {fileID: 1866213577}
  m_Enabled: 1
  m_EditorHideFlags: 0
  m_Script: {fileID: 11500000, guid: 60efd8af8fbfdee4bb291bb685fad3a2, type: 3}
  m_Name: 
  m_EditorClassIdentifier: 
  _componentsPerOctave: 5
  _waveDirectionVariance: 90
  _powerLog:
<<<<<<< HEAD
  - -5.831668
  - -5.0791135
  - -4.3266206
  - -3.5743747
  - -2.8231153
  - -2.0758033
  - -1.3442794
  - -0.6759094
  - 0.18814632
  - -0.85429925
  - -5.4914236
  - 2
=======
  - -6
  - -4.398688
  - -3.7637973
  - -2.8987272
  - -1.8042979
  - -1.2080691
  - -0.3001158
  - 0.27448857
  - 0.53627354
  - 1.0282621
  - 1.4403292
  - -6
>>>>>>> 2c5b13c5
  _powerEnabled: 010101010101010101010101
  _windSpeed: 11.833333
  _fetch: 459237
--- !u!114 &1866213581
MonoBehaviour:
  m_ObjectHideFlags: 0
  m_PrefabParentObject: {fileID: 0}
  m_PrefabInternal: {fileID: 0}
  m_GameObject: {fileID: 1866213577}
  m_Enabled: 1
  m_EditorHideFlags: 0
  m_Script: {fileID: 11500000, guid: 7581c8217e105de4b83ca0ce4f8fa8c2, type: 3}
  m_Name: 
  m_EditorClassIdentifier: 
  _rasterMesh: {fileID: 10210, guid: 0000000000000000e000000000000000, type: 0}
  _waveShader: {fileID: 4800000, guid: 680b41329a8923e40a8f9d6ca86f60a8, type: 3}
  _randomSeed: 0
--- !u!1 &1989479266
GameObject:
  m_ObjectHideFlags: 0
  m_PrefabParentObject: {fileID: 0}
  m_PrefabInternal: {fileID: 0}
  serializedVersion: 5
  m_Component:
  - component: {fileID: 1989479267}
  m_Layer: 0
  m_Name: WaveParticles
  m_TagString: Untagged
  m_Icon: {fileID: 0}
  m_NavMeshLayer: 0
  m_StaticEditorFlags: 0
  m_IsActive: 0
--- !u!4 &1989479267
Transform:
  m_ObjectHideFlags: 0
  m_PrefabParentObject: {fileID: 0}
  m_PrefabInternal: {fileID: 0}
  m_GameObject: {fileID: 1989479266}
  m_LocalRotation: {x: 0, y: 0, z: 0, w: 1}
  m_LocalPosition: {x: 0, y: 0, z: 0}
  m_LocalScale: {x: 1, y: 1, z: 1}
  m_Children:
  - {fileID: 723498131}
  m_Father: {fileID: 995304123}
  m_RootOrder: 1
  m_LocalEulerAnglesHint: {x: 0, y: 0, z: 0}<|MERGE_RESOLUTION|>--- conflicted
+++ resolved
@@ -268,36 +268,13 @@
   m_PrefabParentObject: {fileID: 0}
   m_PrefabInternal: {fileID: 0}
   m_GameObject: {fileID: 227134465}
-<<<<<<< HEAD
   m_LocalRotation: {x: 0, y: 0.0000087072885, z: 0, w: 1}
   m_LocalPosition: {x: 0, y: 5.5, z: 0}
-=======
-  m_LocalRotation: {x: 0, y: 0.7132504, z: 0, w: 0.7009094}
-  m_LocalPosition: {x: 160, y: 5.5, z: 50}
->>>>>>> 2c5b13c5
   m_LocalScale: {x: 1, y: 1, z: 1}
   m_Children: []
   m_Father: {fileID: 0}
   m_RootOrder: 0
-<<<<<<< HEAD
   m_LocalEulerAnglesHint: {x: 0, y: 0.001, z: 0}
-=======
-  m_LocalEulerAnglesHint: {x: 0, y: 91, z: 0}
---- !u!114 &227134471
-MonoBehaviour:
-  m_ObjectHideFlags: 0
-  m_PrefabParentObject: {fileID: 0}
-  m_PrefabInternal: {fileID: 0}
-  m_GameObject: {fileID: 227134465}
-  m_Enabled: 1
-  m_EditorHideFlags: 0
-  m_Script: {fileID: 11500000, guid: 59a818eaf96544c4994335870fdfe141, type: 3}
-  m_Name: 
-  m_EditorClassIdentifier: 
-  linSpeed: 50
-  rotSpeed: 70
-  simForwardInput: 0
->>>>>>> 2c5b13c5
 --- !u!114 &227134472
 MonoBehaviour:
   m_ObjectHideFlags: 0
@@ -1092,16 +1069,11 @@
   m_ObjectHideFlags: 0
   m_PrefabParentObject: {fileID: 400000, guid: a1af256fbecad4a4fa3f385d4cde20c7, type: 3}
   m_PrefabInternal: {fileID: 317185115}
-<<<<<<< HEAD
   m_GameObject: {fileID: 887272067}
-=======
-  m_GameObject: {fileID: 1684606390}
->>>>>>> 2c5b13c5
   m_LocalRotation: {x: 0, y: 0, z: 0, w: 1}
   m_LocalPosition: {x: 0, y: 0, z: 0}
   m_LocalScale: {x: 1, y: 1, z: 1}
   m_Children:
-<<<<<<< HEAD
   - {fileID: 879980832}
   m_Father: {fileID: 1357922174}
   m_RootOrder: 0
@@ -1206,12 +1178,6 @@
   m_Father: {fileID: 995304123}
   m_RootOrder: 3
   m_LocalEulerAnglesHint: {x: 90, y: 0, z: 0}
-=======
-  - {fileID: 614458451}
-  m_Father: {fileID: 1677491481}
-  m_RootOrder: 0
-  m_LocalEulerAnglesHint: {x: 0, y: 0, z: 0}
->>>>>>> 2c5b13c5
 --- !u!1 &1436177740
 GameObject:
   m_ObjectHideFlags: 0
@@ -1317,11 +1283,7 @@
   m_Children:
   - {fileID: 1589415981}
   - {fileID: 1436177741}
-<<<<<<< HEAD
   - {fileID: 1357922174}
-=======
-  - {fileID: 1677491481}
->>>>>>> 2c5b13c5
   - {fileID: 1614785323}
   m_Father: {fileID: 0}
   m_RootOrder: 3
@@ -1637,7 +1599,6 @@
   _componentsPerOctave: 5
   _waveDirectionVariance: 90
   _powerLog:
-<<<<<<< HEAD
   - -5.831668
   - -5.0791135
   - -4.3266206
@@ -1650,20 +1611,6 @@
   - -0.85429925
   - -5.4914236
   - 2
-=======
-  - -6
-  - -4.398688
-  - -3.7637973
-  - -2.8987272
-  - -1.8042979
-  - -1.2080691
-  - -0.3001158
-  - 0.27448857
-  - 0.53627354
-  - 1.0282621
-  - 1.4403292
-  - -6
->>>>>>> 2c5b13c5
   _powerEnabled: 010101010101010101010101
   _windSpeed: 11.833333
   _fetch: 459237
